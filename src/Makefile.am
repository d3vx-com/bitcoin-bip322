--- conflicted
+++ resolved
@@ -102,13 +102,10 @@
 BITCOIN_CORE_H = \
   addrdb.h \
   addrman.h \
-<<<<<<< HEAD
   asset.h \
   assetsdir.h \
-=======
   attributes.h \
   banman.h \
->>>>>>> 519b0bc5
   base58.h \
   bech32.h \
   blech32.h \
@@ -253,11 +250,8 @@
 libbitcoin_server_a_SOURCES = \
   addrdb.cpp \
   addrman.cpp \
-<<<<<<< HEAD
   assetsdir.cpp \
-=======
   banman.cpp \
->>>>>>> 519b0bc5
   bloom.cpp \
   blockencodings.cpp \
   blockfilter.cpp \
