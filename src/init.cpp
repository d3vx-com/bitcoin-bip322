// Copyright (c) 2009-2010 Satoshi Nakamoto
// Copyright (c) 2009-2018 The Bitcoin Core developers
// Distributed under the MIT software license, see the accompanying
// file COPYING or http://www.opensource.org/licenses/mit-license.php.

#if defined(HAVE_CONFIG_H)
#include <config/bitcoin-config.h>
#endif

#include <init.h>

#include <addrman.h>
#include <amount.h>
#include <chain.h>
#include <chainparams.h>
#include <checkpoints.h>
#include <compat/sanity.h>
#include <consensus/validation.h>
#include <fs.h>
#include <httpserver.h>
#include <httprpc.h>
#include <interfaces/chain.h>
#include <index/txindex.h>
#include <key.h>
#include <mainchainrpc.h>
#include <miner.h>
#include <netbase.h>
#include <net.h>
#include <net_processing.h>
#include <policy/feerate.h>
#include <policy/fees.h>
#include <policy/policy.h>
#include <rpc/server.h>
#include <rpc/register.h>
#include <rpc/blockchain.h>
#include <rpc/util.h>
#include <script/standard.h>
#include <script/sigcache.h>
#include <scheduler.h>
#include <shutdown.h>
#include <timedata.h>
#include <txdb.h>
#include <txmempool.h>
#include <torcontrol.h>
#include <ui_interface.h>
<<<<<<< HEAD
#include <util.h>
#include <utilmoneystr.h>
#include <utilstrencodings.h>
#include <validation.h>
=======
#include <util/system.h>
#include <util/moneystr.h>
>>>>>>> f617e05c
#include <validationinterface.h>
#include <warnings.h>
#include <walletinitinterface.h>
#include <stdint.h>
#include <stdio.h>

#ifndef WIN32
#include <signal.h>
#include <sys/stat.h>
#endif

#include <boost/algorithm/string/classification.hpp>
#include <boost/algorithm/string/replace.hpp>
#include <boost/algorithm/string/split.hpp>
#include <boost/bind.hpp>
#include <boost/thread.hpp>
#include <openssl/crypto.h>

#include <primitives/pak.h> // CPAKList
#include <assetsdir.h> // InitGlobalAssetDir
#include <pegins.h>

#if ENABLE_ZMQ
#include <zmq/zmqabstractnotifier.h>
#include <zmq/zmqnotificationinterface.h>
#include <zmq/zmqrpc.h>
#endif

bool fFeeEstimatesInitialized = false;
static const bool DEFAULT_PROXYRANDOMIZE = true;
static const bool DEFAULT_REST_ENABLE = false;
static const bool DEFAULT_STOPAFTERBLOCKIMPORT = false;

std::unique_ptr<CConnman> g_connman;
std::unique_ptr<PeerLogicValidation> peerLogic;

#ifdef WIN32
// Win32 LevelDB doesn't use filedescriptors, and the ones used for
// accessing block files don't count towards the fd_set size limit
// anyway.
#define MIN_CORE_FILEDESCRIPTORS 0
#else
#define MIN_CORE_FILEDESCRIPTORS 150
#endif

static const char* FEE_ESTIMATES_FILENAME="fee_estimates.dat";

//////////////////////////////////////////////////////////////////////////////
//
// Shutdown
//

//
// Thread management and startup/shutdown:
//
// The network-processing threads are all part of a thread group
// created by AppInit() or the Qt main() function.
//
// A clean exit happens when StartShutdown() or the SIGTERM
// signal handler sets ShutdownRequested(), which makes main thread's
// WaitForShutdown() interrupts the thread group.
// And then, WaitForShutdown() makes all other on-going threads
// in the thread group join the main thread.
// Shutdown() is then called to clean up database connections, and stop other
// threads that should only be stopped after the main network-processing
// threads have exited.
//
// Shutdown for Qt is very similar, only it uses a QTimer to detect
// ShutdownRequested() getting set, and then does the normal Qt
// shutdown thing.
//

/**
 * This is a minimally invasive approach to shutdown on LevelDB read errors from the
 * chainstate, while keeping user interface out of the common library, which is shared
 * between bitcoind, and bitcoin-qt and non-server tools.
*/
class CCoinsViewErrorCatcher final : public CCoinsViewBacked
{
public:
    explicit CCoinsViewErrorCatcher(CCoinsView* view) : CCoinsViewBacked(view) {}
    bool GetCoin(const COutPoint &outpoint, Coin &coin) const override {
        try {
            return CCoinsViewBacked::GetCoin(outpoint, coin);
        } catch(const std::runtime_error& e) {
            uiInterface.ThreadSafeMessageBox(_("Error reading from database, shutting down."), "", CClientUIInterface::MSG_ERROR);
            LogPrintf("Error reading from database: %s\n", e.what());
            // Starting the shutdown sequence and returning false to the caller would be
            // interpreted as 'entry not found' (as opposed to unable to read data), and
            // could lead to invalid interpretation. Just exit immediately, as we can't
            // continue anyway, and all writes should be atomic.
            abort();
        }
    }
    // Writes do not need similar protection, as failure to write is handled by the caller.
};

static std::unique_ptr<CCoinsViewErrorCatcher> pcoinscatcher;
static std::unique_ptr<ECCVerifyHandle> globalVerifyHandle;

static boost::thread_group threadGroup;
static CScheduler scheduler;

void Interrupt()
{
    InterruptHTTPServer();
    InterruptHTTPRPC();
    InterruptRPC();
    InterruptREST();
    InterruptTorControl();
    InterruptMapPort();
    if (g_connman)
        g_connman->Interrupt();
    if (g_txindex) {
        g_txindex->Interrupt();
    }
}

void Shutdown(InitInterfaces& interfaces)
{
    LogPrintf("%s: In progress...\n", __func__);
    static CCriticalSection cs_Shutdown;
    TRY_LOCK(cs_Shutdown, lockShutdown);
    if (!lockShutdown)
        return;

    /// Note: Shutdown() must be able to handle cases in which initialization failed part of the way,
    /// for example if the data directory was found to be locked.
    /// Be sure that anything that writes files or flushes caches only does this if the respective
    /// module was initialized.
    RenameThread("bitcoin-shutoff");
    mempool.AddTransactionsUpdated(1);

    StopHTTPRPC();
    StopREST();
    StopRPC();
    StopHTTPServer();
    for (const auto& client : interfaces.chain_clients) {
        client->flush();
    }
    StopMapPort();

    // Because these depend on each-other, we make sure that neither can be
    // using the other before destroying them.
    if (peerLogic) UnregisterValidationInterface(peerLogic.get());
    if (g_connman) g_connman->Stop();
    if (g_txindex) g_txindex->Stop();

    StopTorControl();

    // After everything has been shut down, but before things get flushed, stop the
    // CScheduler/checkqueue threadGroup
    threadGroup.interrupt_all();
    threadGroup.join_all();

    // After the threads that potentially access these pointers have been stopped,
    // destruct and reset all to nullptr.
    peerLogic.reset();
    g_connman.reset();
    g_txindex.reset();

    if (g_is_mempool_loaded && gArgs.GetArg("-persistmempool", DEFAULT_PERSIST_MEMPOOL)) {
        DumpMempool();
    }

    if (fFeeEstimatesInitialized)
    {
        ::feeEstimator.FlushUnconfirmed();
        fs::path est_path = GetDataDir() / FEE_ESTIMATES_FILENAME;
        CAutoFile est_fileout(fsbridge::fopen(est_path, "wb"), SER_DISK, CLIENT_VERSION);
        if (!est_fileout.IsNull())
            ::feeEstimator.Write(est_fileout);
        else
            LogPrintf("%s: Failed to write fee estimates to %s\n", __func__, est_path.string());
        fFeeEstimatesInitialized = false;
    }

    // FlushStateToDisk generates a ChainStateFlushed callback, which we should avoid missing
    if (pcoinsTip != nullptr) {
        FlushStateToDisk();
    }

    // After there are no more peers/RPC left to give us new data which may generate
    // CValidationInterface callbacks, flush them...
    GetMainSignals().FlushBackgroundCallbacks();

    // Any future callbacks will be dropped. This should absolutely be safe - if
    // missing a callback results in an unrecoverable situation, unclean shutdown
    // would too. The only reason to do the above flushes is to let the wallet catch
    // up with our current chain to avoid any strange pruning edge cases and make
    // next startup faster by avoiding rescan.

    {
        LOCK(cs_main);
        if (pcoinsTip != nullptr) {
            FlushStateToDisk();
        }
        pcoinsTip.reset();
        pcoinscatcher.reset();
        pcoinsdbview.reset();
        pblocktree.reset();
    }
    for (const auto& client : interfaces.chain_clients) {
        client->stop();
    }

#if ENABLE_ZMQ
    if (g_zmq_notification_interface) {
        UnregisterValidationInterface(g_zmq_notification_interface);
        delete g_zmq_notification_interface;
        g_zmq_notification_interface = nullptr;
    }
#endif

#ifndef WIN32
    try {
        fs::remove(GetPidFile());
    } catch (const fs::filesystem_error& e) {
        LogPrintf("%s: Unable to remove pidfile: %s\n", __func__, e.what());
    }
#endif
    UnregisterAllValidationInterfaces();
    GetMainSignals().UnregisterBackgroundSignalScheduler();
    GetMainSignals().UnregisterWithMempoolSignals(mempool);
    interfaces.chain_clients.clear();
    globalVerifyHandle.reset();
    ECC_Stop();
    LogPrintf("%s: done\n", __func__);
}

/**
 * Signal handlers are very limited in what they are allowed to do.
 * The execution context the handler is invoked in is not guaranteed,
 * so we restrict handler operations to just touching variables:
 */
#ifndef WIN32
static void HandleSIGTERM(int)
{
    StartShutdown();
}

static void HandleSIGHUP(int)
{
    g_logger->m_reopen_file = true;
}
#else
static BOOL WINAPI consoleCtrlHandler(DWORD dwCtrlType)
{
    StartShutdown();
    Sleep(INFINITE);
    return true;
}
#endif

#ifndef WIN32
static void registerSignalHandler(int signal, void(*handler)(int))
{
    struct sigaction sa;
    sa.sa_handler = handler;
    sigemptyset(&sa.sa_mask);
    sa.sa_flags = 0;
    sigaction(signal, &sa, nullptr);
}
#endif

static void OnRPCStarted()
{
    uiInterface.NotifyBlockTip_connect(&RPCNotifyBlockChange);
}

static void OnRPCStopped()
{
    uiInterface.NotifyBlockTip_disconnect(&RPCNotifyBlockChange);
    RPCNotifyBlockChange(false, nullptr);
    g_best_block_cv.notify_all();
    LogPrint(BCLog::RPC, "RPC stopped.\n");
}

void SetupServerArgs()
{
    const auto defaultBaseParams = CreateBaseChainParams(CBaseChainParams::MAIN);
    const auto testnetBaseParams = CreateBaseChainParams(CBaseChainParams::TESTNET);
    const auto regtestBaseParams = CreateBaseChainParams(CBaseChainParams::REGTEST);
    const auto defaultChainParams = CreateChainParams(CBaseChainParams::MAIN);
    const auto testnetChainParams = CreateChainParams(CBaseChainParams::TESTNET);
    const auto regtestChainParams = CreateChainParams(CBaseChainParams::REGTEST);

    // Hidden Options
    std::vector<std::string> hidden_args = {"-h", "-help",
        "-dbcrashratio", "-forcecompactdb",
        // GUI args. These will be overwritten by SetupUIArgs for the GUI
        "-allowselfsignedrootcertificates", "-choosedatadir", "-lang=<lang>", "-min", "-resetguisettings", "-rootcertificates=<file>", "-splash", "-uiplatform"};

    // Set all of the args and their help
    // When adding new options to the categories, please keep and ensure alphabetical ordering.
    gArgs.AddArg("-?", "Print this help message and exit", false, OptionsCategory::OPTIONS);
    gArgs.AddArg("-version", "Print version and exit", false, OptionsCategory::OPTIONS);
    gArgs.AddArg("-alertnotify=<cmd>", "Execute command when a relevant alert is received or we see a really long fork (%s in cmd is replaced by message)", false, OptionsCategory::OPTIONS);
    gArgs.AddArg("-assumevalid=<hex>", strprintf("If this block is in the chain assume that it and its ancestors are valid and potentially skip their script verification (0 to verify all, default: %s, testnet: %s)", defaultChainParams->GetConsensus().defaultAssumeValid.GetHex(), testnetChainParams->GetConsensus().defaultAssumeValid.GetHex()), false, OptionsCategory::OPTIONS);
    gArgs.AddArg("-blocksdir=<dir>", "Specify blocks directory (default: <datadir>/blocks)", false, OptionsCategory::OPTIONS);
    gArgs.AddArg("-blocknotify=<cmd>", "Execute command when the best block changes (%s in cmd is replaced by block hash)", false, OptionsCategory::OPTIONS);
    gArgs.AddArg("-blockreconstructionextratxn=<n>", strprintf("Extra transactions to keep in memory for compact block reconstructions (default: %u)", DEFAULT_BLOCK_RECONSTRUCTION_EXTRA_TXN), false, OptionsCategory::OPTIONS);
    gArgs.AddArg("-blocksonly", strprintf("Whether to operate in a blocks only mode (default: %u)", DEFAULT_BLOCKSONLY), true, OptionsCategory::OPTIONS);
    gArgs.AddArg("-conf=<file>", strprintf("Specify configuration file. Relative paths will be prefixed by datadir location. (default: %s)", BITCOIN_CONF_FILENAME), false, OptionsCategory::OPTIONS);
    gArgs.AddArg("-datadir=<dir>", "Specify data directory", false, OptionsCategory::OPTIONS);
    gArgs.AddArg("-dbbatchsize", strprintf("Maximum database write batch size in bytes (default: %u)", nDefaultDbBatchSize), true, OptionsCategory::OPTIONS);
    gArgs.AddArg("-dbcache=<n>", strprintf("Set database cache size in megabytes (%d to %d, default: %d)", nMinDbCache, nMaxDbCache, nDefaultDbCache), false, OptionsCategory::OPTIONS);
    gArgs.AddArg("-debuglogfile=<file>", strprintf("Specify location of debug log file. Relative paths will be prefixed by a net-specific datadir location. (-nodebuglogfile to disable; default: %s)", DEFAULT_DEBUGLOGFILE), false, OptionsCategory::OPTIONS);
    gArgs.AddArg("-feefilter", strprintf("Tell other nodes to filter invs to us by our mempool min fee (default: %u)", DEFAULT_FEEFILTER), true, OptionsCategory::OPTIONS);
    gArgs.AddArg("-includeconf=<file>", "Specify additional configuration file, relative to the -datadir path (only useable from configuration file, not command line)", false, OptionsCategory::OPTIONS);
    gArgs.AddArg("-loadblock=<file>", "Imports blocks from external blk000??.dat file on startup", false, OptionsCategory::OPTIONS);
    gArgs.AddArg("-maxmempool=<n>", strprintf("Keep the transaction memory pool below <n> megabytes (default: %u)", DEFAULT_MAX_MEMPOOL_SIZE), false, OptionsCategory::OPTIONS);
    gArgs.AddArg("-maxorphantx=<n>", strprintf("Keep at most <n> unconnectable transactions in memory (default: %u)", DEFAULT_MAX_ORPHAN_TRANSACTIONS), false, OptionsCategory::OPTIONS);
    gArgs.AddArg("-mempoolexpiry=<n>", strprintf("Do not keep transactions in the mempool longer than <n> hours (default: %u)", DEFAULT_MEMPOOL_EXPIRY), false, OptionsCategory::OPTIONS);
    gArgs.AddArg("-minimumchainwork=<hex>", strprintf("Minimum work assumed to exist on a valid chain in hex (default: %s, testnet: %s)", defaultChainParams->GetConsensus().nMinimumChainWork.GetHex(), testnetChainParams->GetConsensus().nMinimumChainWork.GetHex()), true, OptionsCategory::OPTIONS);
    gArgs.AddArg("-par=<n>", strprintf("Set the number of script verification threads (%u to %d, 0 = auto, <0 = leave that many cores free, default: %d)",
        -GetNumCores(), MAX_SCRIPTCHECK_THREADS, DEFAULT_SCRIPTCHECK_THREADS), false, OptionsCategory::OPTIONS);
    gArgs.AddArg("-persistmempool", strprintf("Whether to save the mempool on shutdown and load on restart (default: %u)", DEFAULT_PERSIST_MEMPOOL), false, OptionsCategory::OPTIONS);
#ifndef WIN32
    gArgs.AddArg("-pid=<file>", strprintf("Specify pid file. Relative paths will be prefixed by a net-specific datadir location. (default: %s)", BITCOIN_PID_FILENAME), false, OptionsCategory::OPTIONS);
#else
    hidden_args.emplace_back("-pid");
#endif
    gArgs.AddArg("-prune=<n>", strprintf("Reduce storage requirements by enabling pruning (deleting) of old blocks. This allows the pruneblockchain RPC to be called to delete specific blocks, and enables automatic pruning of old blocks if a target size in MiB is provided. This mode is incompatible with -txindex and -rescan. "
            "Warning: Reverting this setting requires re-downloading the entire blockchain. "
            "(default: 0 = disable pruning blocks, 1 = allow manual pruning via RPC, >=%u = automatically prune block files to stay under the specified target size in MiB)", MIN_DISK_SPACE_FOR_BLOCK_FILES / 1024 / 1024), false, OptionsCategory::OPTIONS);
    gArgs.AddArg("-reindex", "Rebuild chain state and block index from the blk*.dat files on disk", false, OptionsCategory::OPTIONS);
    gArgs.AddArg("-reindex-chainstate", "Rebuild chain state from the currently indexed blocks. When in pruning mode or if blocks on disk might be corrupted, use full -reindex instead.", false, OptionsCategory::OPTIONS);
#ifndef WIN32
    gArgs.AddArg("-sysperms", "Create new files with system default permissions, instead of umask 077 (only effective with disabled wallet functionality)", false, OptionsCategory::OPTIONS);
#else
    hidden_args.emplace_back("-sysperms");
#endif
    gArgs.AddArg("-txindex", strprintf("Maintain a full transaction index, used by the getrawtransaction rpc call (default: %u)", DEFAULT_TXINDEX), false, OptionsCategory::OPTIONS);

    gArgs.AddArg("-addnode=<ip>", "Add a node to connect to and attempt to keep the connection open (see the `addnode` RPC command help for more info). This option can be specified multiple times to add multiple nodes.", false, OptionsCategory::CONNECTION);
    gArgs.AddArg("-banscore=<n>", strprintf("Threshold for disconnecting misbehaving peers (default: %u)", DEFAULT_BANSCORE_THRESHOLD), false, OptionsCategory::CONNECTION);
    gArgs.AddArg("-bantime=<n>", strprintf("Number of seconds to keep misbehaving peers from reconnecting (default: %u)", DEFAULT_MISBEHAVING_BANTIME), false, OptionsCategory::CONNECTION);
    gArgs.AddArg("-bind=<addr>", "Bind to given address and always listen on it. Use [host]:port notation for IPv6", false, OptionsCategory::CONNECTION);
    gArgs.AddArg("-connect=<ip>", "Connect only to the specified node; -noconnect disables automatic connections (the rules for this peer are the same as for -addnode). This option can be specified multiple times to connect to multiple nodes.", false, OptionsCategory::CONNECTION);
    gArgs.AddArg("-discover", "Discover own IP addresses (default: 1 when listening and no -externalip or -proxy)", false, OptionsCategory::CONNECTION);
    gArgs.AddArg("-dns", strprintf("Allow DNS lookups for -addnode, -seednode and -connect (default: %u)", DEFAULT_NAME_LOOKUP), false, OptionsCategory::CONNECTION);
    gArgs.AddArg("-dnsseed", "Query for peer addresses via DNS lookup, if low on addresses (default: 1 unless -connect used)", false, OptionsCategory::CONNECTION);
    gArgs.AddArg("-enablebip61", strprintf("Send reject messages per BIP61 (default: %u)", DEFAULT_ENABLE_BIP61), false, OptionsCategory::CONNECTION);
    gArgs.AddArg("-externalip=<ip>", "Specify your own public address", false, OptionsCategory::CONNECTION);
    gArgs.AddArg("-forcednsseed", strprintf("Always query for peer addresses via DNS lookup (default: %u)", DEFAULT_FORCEDNSSEED), false, OptionsCategory::CONNECTION);
    gArgs.AddArg("-listen", "Accept connections from outside (default: 1 if no -proxy or -connect)", false, OptionsCategory::CONNECTION);
    gArgs.AddArg("-listenonion", strprintf("Automatically create Tor hidden service (default: %d)", DEFAULT_LISTEN_ONION), false, OptionsCategory::CONNECTION);
    gArgs.AddArg("-maxconnections=<n>", strprintf("Maintain at most <n> connections to peers (default: %u)", DEFAULT_MAX_PEER_CONNECTIONS), false, OptionsCategory::CONNECTION);
    gArgs.AddArg("-maxreceivebuffer=<n>", strprintf("Maximum per-connection receive buffer, <n>*1000 bytes (default: %u)", DEFAULT_MAXRECEIVEBUFFER), false, OptionsCategory::CONNECTION);
    gArgs.AddArg("-maxsendbuffer=<n>", strprintf("Maximum per-connection send buffer, <n>*1000 bytes (default: %u)", DEFAULT_MAXSENDBUFFER), false, OptionsCategory::CONNECTION);
    gArgs.AddArg("-maxtimeadjustment", strprintf("Maximum allowed median peer time offset adjustment. Local perspective of time may be influenced by peers forward or backward by this amount. (default: %u seconds)", DEFAULT_MAX_TIME_ADJUSTMENT), false, OptionsCategory::CONNECTION);
    gArgs.AddArg("-maxuploadtarget=<n>", strprintf("Tries to keep outbound traffic under the given target (in MiB per 24h), 0 = no limit (default: %d)", DEFAULT_MAX_UPLOAD_TARGET), false, OptionsCategory::CONNECTION);
    gArgs.AddArg("-onion=<ip:port>", "Use separate SOCKS5 proxy to reach peers via Tor hidden services, set -noonion to disable (default: -proxy)", false, OptionsCategory::CONNECTION);
    gArgs.AddArg("-onlynet=<net>", "Make outgoing connections only through network <net> (ipv4, ipv6 or onion). Incoming connections are not affected by this option. This option can be specified multiple times to allow multiple networks.", false, OptionsCategory::CONNECTION);
    gArgs.AddArg("-peerbloomfilters", strprintf("Support filtering of blocks and transaction with bloom filters (default: %u)", DEFAULT_PEERBLOOMFILTERS), false, OptionsCategory::CONNECTION);
    gArgs.AddArg("-permitbaremultisig", strprintf("Relay non-P2SH multisig (default: %u)", DEFAULT_PERMIT_BAREMULTISIG), false, OptionsCategory::CONNECTION);
    gArgs.AddArg("-port=<port>", strprintf("Listen for connections on <port> (default: %u, testnet: %u, regtest: %u)", defaultChainParams->GetDefaultPort(), testnetChainParams->GetDefaultPort(), regtestChainParams->GetDefaultPort()), false, OptionsCategory::CONNECTION);
    gArgs.AddArg("-proxy=<ip:port>", "Connect through SOCKS5 proxy, set -noproxy to disable (default: disabled)", false, OptionsCategory::CONNECTION);
    gArgs.AddArg("-proxyrandomize", strprintf("Randomize credentials for every proxy connection. This enables Tor stream isolation (default: %u)", DEFAULT_PROXYRANDOMIZE), false, OptionsCategory::CONNECTION);
    gArgs.AddArg("-seednode=<ip>", "Connect to a node to retrieve peer addresses, and disconnect. This option can be specified multiple times to connect to multiple nodes.", false, OptionsCategory::CONNECTION);
    gArgs.AddArg("-timeout=<n>", strprintf("Specify connection timeout in milliseconds (minimum: 1, default: %d)", DEFAULT_CONNECT_TIMEOUT), false, OptionsCategory::CONNECTION);
    gArgs.AddArg("-torcontrol=<ip>:<port>", strprintf("Tor control port to use if onion listening enabled (default: %s)", DEFAULT_TOR_CONTROL), false, OptionsCategory::CONNECTION);
    gArgs.AddArg("-torpassword=<pass>", "Tor control port password (default: empty)", false, OptionsCategory::CONNECTION);
#ifdef USE_UPNP
#if USE_UPNP
    gArgs.AddArg("-upnp", "Use UPnP to map the listening port (default: 1 when listening and no -proxy)", false, OptionsCategory::CONNECTION);
#else
    gArgs.AddArg("-upnp", strprintf("Use UPnP to map the listening port (default: %u)", 0), false, OptionsCategory::CONNECTION);
#endif
#else
    hidden_args.emplace_back("-upnp");
#endif
    gArgs.AddArg("-whitebind=<addr>", "Bind to given address and whitelist peers connecting to it. Use [host]:port notation for IPv6", false, OptionsCategory::CONNECTION);
    gArgs.AddArg("-whitelist=<IP address or network>", "Whitelist peers connecting from the given IP address (e.g. 1.2.3.4) or CIDR notated network (e.g. 1.2.3.0/24). Can be specified multiple times."
        " Whitelisted peers cannot be DoS banned and their transactions are always relayed, even if they are already in the mempool, useful e.g. for a gateway", false, OptionsCategory::CONNECTION);

    g_wallet_init_interface.AddWalletOptions();

#if ENABLE_ZMQ
    gArgs.AddArg("-zmqpubhashblock=<address>", "Enable publish hash block in <address>", false, OptionsCategory::ZMQ);
    gArgs.AddArg("-zmqpubhashtx=<address>", "Enable publish hash transaction in <address>", false, OptionsCategory::ZMQ);
    gArgs.AddArg("-zmqpubrawblock=<address>", "Enable publish raw block in <address>", false, OptionsCategory::ZMQ);
    gArgs.AddArg("-zmqpubrawtx=<address>", "Enable publish raw transaction in <address>", false, OptionsCategory::ZMQ);
    gArgs.AddArg("-zmqpubhashblockhwm=<n>", strprintf("Set publish hash block outbound message high water mark (default: %d)", CZMQAbstractNotifier::DEFAULT_ZMQ_SNDHWM), false, OptionsCategory::ZMQ);
    gArgs.AddArg("-zmqpubhashtxhwm=<n>", strprintf("Set publish hash transaction outbound message high water mark (default: %d)", CZMQAbstractNotifier::DEFAULT_ZMQ_SNDHWM), false, OptionsCategory::ZMQ);
    gArgs.AddArg("-zmqpubrawblockhwm=<n>", strprintf("Set publish raw block outbound message high water mark (default: %d)", CZMQAbstractNotifier::DEFAULT_ZMQ_SNDHWM), false, OptionsCategory::ZMQ);
    gArgs.AddArg("-zmqpubrawtxhwm=<n>", strprintf("Set publish raw transaction outbound message high water mark (default: %d)", CZMQAbstractNotifier::DEFAULT_ZMQ_SNDHWM), false, OptionsCategory::ZMQ);
#else
    hidden_args.emplace_back("-zmqpubhashblock=<address>");
    hidden_args.emplace_back("-zmqpubhashtx=<address>");
    hidden_args.emplace_back("-zmqpubrawblock=<address>");
    hidden_args.emplace_back("-zmqpubrawtx=<address>");
    hidden_args.emplace_back("-zmqpubhashblockhwm=<n>");
    hidden_args.emplace_back("-zmqpubhashtxhwm=<n>");
    hidden_args.emplace_back("-zmqpubrawblockhwm=<n>");
    hidden_args.emplace_back("-zmqpubrawtxhwm=<n>");
#endif

    gArgs.AddArg("-checkblocks=<n>", strprintf("How many blocks to check at startup (default: %u, 0 = all)", DEFAULT_CHECKBLOCKS), true, OptionsCategory::DEBUG_TEST);
    gArgs.AddArg("-checklevel=<n>", strprintf("How thorough the block verification of -checkblocks is: "
        "level 0 reads the blocks from disk, "
        "level 1 verifies block validity, "
        "level 2 verifies undo data, "
        "level 3 checks disconnection of tip blocks, "
        "and level 4 tries to reconnect the blocks, "
        "each level includes the checks of the previous levels "
        "(0-4, default: %u)", DEFAULT_CHECKLEVEL), true, OptionsCategory::DEBUG_TEST);
    gArgs.AddArg("-checkblockindex", strprintf("Do a full consistency check for mapBlockIndex, setBlockIndexCandidates, chainActive and mapBlocksUnlinked occasionally. (default: %u, regtest: %u)", defaultChainParams->DefaultConsistencyChecks(), regtestChainParams->DefaultConsistencyChecks()), true, OptionsCategory::DEBUG_TEST);
    gArgs.AddArg("-checkmempool=<n>", strprintf("Run checks every <n> transactions (default: %u, regtest: %u)", defaultChainParams->DefaultConsistencyChecks(), regtestChainParams->DefaultConsistencyChecks()), true, OptionsCategory::DEBUG_TEST);
    gArgs.AddArg("-checkpoints", strprintf("Disable expensive verification for known chain history (default: %u)", DEFAULT_CHECKPOINTS_ENABLED), true, OptionsCategory::DEBUG_TEST);
    gArgs.AddArg("-deprecatedrpc=<method>", "Allows deprecated RPC method(s) to be used", true, OptionsCategory::DEBUG_TEST);
    gArgs.AddArg("-dropmessagestest=<n>", "Randomly drop 1 of every <n> network messages", true, OptionsCategory::DEBUG_TEST);
    gArgs.AddArg("-stopafterblockimport", strprintf("Stop running after importing blocks from disk (default: %u)", DEFAULT_STOPAFTERBLOCKIMPORT), true, OptionsCategory::DEBUG_TEST);
    gArgs.AddArg("-stopatheight", strprintf("Stop running after reaching the given height in the main chain (default: %u)", DEFAULT_STOPATHEIGHT), true, OptionsCategory::DEBUG_TEST);
    gArgs.AddArg("-limitancestorcount=<n>", strprintf("Do not accept transactions if number of in-mempool ancestors is <n> or more (default: %u)", DEFAULT_ANCESTOR_LIMIT), true, OptionsCategory::DEBUG_TEST);
    gArgs.AddArg("-limitancestorsize=<n>", strprintf("Do not accept transactions whose size with all in-mempool ancestors exceeds <n> kilobytes (default: %u)", DEFAULT_ANCESTOR_SIZE_LIMIT), true, OptionsCategory::DEBUG_TEST);
    gArgs.AddArg("-limitdescendantcount=<n>", strprintf("Do not accept transactions if any ancestor would have <n> or more in-mempool descendants (default: %u)", DEFAULT_DESCENDANT_LIMIT), true, OptionsCategory::DEBUG_TEST);
    gArgs.AddArg("-limitdescendantsize=<n>", strprintf("Do not accept transactions if any ancestor would have more than <n> kilobytes of in-mempool descendants (default: %u).", DEFAULT_DESCENDANT_SIZE_LIMIT), true, OptionsCategory::DEBUG_TEST);
    gArgs.AddArg("-addrmantest", "Allows to test address relay on localhost", true, OptionsCategory::DEBUG_TEST);
    gArgs.AddArg("-debug=<category>", "Output debugging information (default: -nodebug, supplying <category> is optional). "
        "If <category> is not supplied or if <category> = 1, output all debugging information. <category> can be: " + ListLogCategories() + ".", false, OptionsCategory::DEBUG_TEST);
    gArgs.AddArg("-debugexclude=<category>", strprintf("Exclude debugging information for a category. Can be used in conjunction with -debug=1 to output debug logs for all categories except one or more specified categories."), false, OptionsCategory::DEBUG_TEST);
    gArgs.AddArg("-help-debug", "Print help message with debugging options and exit", false, OptionsCategory::DEBUG_TEST);
    gArgs.AddArg("-logips", strprintf("Include IP addresses in debug output (default: %u)", DEFAULT_LOGIPS), false, OptionsCategory::DEBUG_TEST);
    gArgs.AddArg("-logtimestamps", strprintf("Prepend debug output with timestamp (default: %u)", DEFAULT_LOGTIMESTAMPS), false, OptionsCategory::DEBUG_TEST);
    gArgs.AddArg("-logtimemicros", strprintf("Add microsecond precision to debug timestamps (default: %u)", DEFAULT_LOGTIMEMICROS), true, OptionsCategory::DEBUG_TEST);
    gArgs.AddArg("-mocktime=<n>", "Replace actual time with <n> seconds since epoch (default: 0)", true, OptionsCategory::DEBUG_TEST);
    gArgs.AddArg("-maxsigcachesize=<n>", strprintf("Limit sum of signature cache and script execution cache sizes to <n> MiB (default: %u)", DEFAULT_MAX_SIG_CACHE_SIZE), true, OptionsCategory::DEBUG_TEST);
    gArgs.AddArg("-maxtipage=<n>", strprintf("Maximum tip age in seconds to consider node in initial block download (default: %u)", DEFAULT_MAX_TIP_AGE), true, OptionsCategory::DEBUG_TEST);
    gArgs.AddArg("-maxtxfee=<amt>", strprintf("Maximum total fees (in %s) to use in a single wallet transaction or raw transaction; setting this too low may abort large transactions (default: %s)",
        CURRENCY_UNIT, FormatMoney(DEFAULT_TRANSACTION_MAXFEE)), false, OptionsCategory::DEBUG_TEST);
    gArgs.AddArg("-printpriority", strprintf("Log transaction fee per kB when mining blocks (default: %u)", DEFAULT_PRINTPRIORITY), true, OptionsCategory::DEBUG_TEST);
    gArgs.AddArg("-printtoconsole", "Send trace/debug info to console (default: 1 when no -daemon. To disable logging to file, set -nodebuglogfile)", false, OptionsCategory::DEBUG_TEST);
    gArgs.AddArg("-shrinkdebugfile", "Shrink debug.log file on client startup (default: 1 when no -debug)", false, OptionsCategory::DEBUG_TEST);
    gArgs.AddArg("-uacomment=<cmt>", "Append comment to the user agent string", false, OptionsCategory::DEBUG_TEST);

    SetupChainParamsBaseOptions();

    gArgs.AddArg("-acceptnonstdtxn", strprintf("Relay and mine \"non-standard\" transactions (%sdefault: %u)", "testnet/regtest only; ", !testnetChainParams->RequireStandard()), true, OptionsCategory::NODE_RELAY);
    gArgs.AddArg("-incrementalrelayfee=<amt>", strprintf("Fee rate (in %s/kB) used to define cost of relay, used for mempool limiting and BIP 125 replacement. (default: %s)", CURRENCY_UNIT, FormatMoney(DEFAULT_INCREMENTAL_RELAY_FEE)), true, OptionsCategory::NODE_RELAY);
    gArgs.AddArg("-dustrelayfee=<amt>", strprintf("Fee rate (in %s/kB) used to defined dust, the value of an output such that it will cost more than its value in fees at this fee rate to spend it. (default: %s)", CURRENCY_UNIT, FormatMoney(DUST_RELAY_TX_FEE)), true, OptionsCategory::NODE_RELAY);
    gArgs.AddArg("-bytespersigop", strprintf("Equivalent bytes per sigop in transactions for relay and mining (default: %u)", DEFAULT_BYTES_PER_SIGOP), false, OptionsCategory::NODE_RELAY);
    gArgs.AddArg("-datacarrier", strprintf("Relay and mine data carrier transactions (default: %u)", DEFAULT_ACCEPT_DATACARRIER), false, OptionsCategory::NODE_RELAY);
    gArgs.AddArg("-datacarriersize", strprintf("Maximum size of data in data carrier transactions we relay and mine (default: %u)", MAX_OP_RETURN_RELAY), false, OptionsCategory::NODE_RELAY);
    gArgs.AddArg("-mempoolreplacement", strprintf("Enable transaction replacement in the memory pool (default: %u)", DEFAULT_ENABLE_REPLACEMENT), false, OptionsCategory::NODE_RELAY);
    gArgs.AddArg("-minrelaytxfee=<amt>", strprintf("Fees (in %s/kB) smaller than this are considered zero fee for relaying, mining and transaction creation (default: %s)",
        CURRENCY_UNIT, FormatMoney(DEFAULT_MIN_RELAY_TX_FEE)), false, OptionsCategory::NODE_RELAY);
    gArgs.AddArg("-whitelistforcerelay", strprintf("Force relay of transactions from whitelisted peers even if they violate local relay policy (default: %d)", DEFAULT_WHITELISTFORCERELAY), false, OptionsCategory::NODE_RELAY);
    gArgs.AddArg("-whitelistrelay", strprintf("Accept relayed transactions received from whitelisted peers even when not relaying transactions (default: %d)", DEFAULT_WHITELISTRELAY), false, OptionsCategory::NODE_RELAY);
    gArgs.AddArg("-anyonecanspendaremine", strprintf("Treat OP_TRUE outputs as funds for the wallet. Default true for custom chains."), true, OptionsCategory::DEBUG_TEST);


    gArgs.AddArg("-blockmaxweight=<n>", strprintf("Set maximum BIP141 block weight (default: %d)", DEFAULT_BLOCK_MAX_WEIGHT), false, OptionsCategory::BLOCK_CREATION);
    gArgs.AddArg("-blockmintxfee=<amt>", strprintf("Set lowest fee rate (in %s/kB) for transactions to be included in block creation. (default: %s)", CURRENCY_UNIT, FormatMoney(DEFAULT_BLOCK_MIN_TX_FEE)), false, OptionsCategory::BLOCK_CREATION);
    gArgs.AddArg("-blockversion=<n>", "Override block version to test forking scenarios", true, OptionsCategory::BLOCK_CREATION);

    gArgs.AddArg("-rest", strprintf("Accept public REST requests (default: %u)", DEFAULT_REST_ENABLE), false, OptionsCategory::RPC);
    gArgs.AddArg("-rpcallowip=<ip>", "Allow JSON-RPC connections from specified source. Valid for <ip> are a single IP (e.g. 1.2.3.4), a network/netmask (e.g. 1.2.3.4/255.255.255.0) or a network/CIDR (e.g. 1.2.3.4/24). This option can be specified multiple times", false, OptionsCategory::RPC);
    gArgs.AddArg("-rpcauth=<userpw>", "Username and hashed password for JSON-RPC connections. The field <userpw> comes in the format: <USERNAME>:<SALT>$<HASH>. A canonical python script is included in share/rpcauth. The client then connects normally using the rpcuser=<USERNAME>/rpcpassword=<PASSWORD> pair of arguments. This option can be specified multiple times", false, OptionsCategory::RPC);
    gArgs.AddArg("-rpcbind=<addr>[:port]", "Bind to given address to listen for JSON-RPC connections. This option is ignored unless -rpcallowip is also passed. Port is optional and overrides -rpcport. Use [host]:port notation for IPv6. This option can be specified multiple times (default: 127.0.0.1 and ::1 i.e., localhost, or if -rpcallowip has been specified, 0.0.0.0 and :: i.e., all addresses)", false, OptionsCategory::RPC);
    gArgs.AddArg("-rpccookiefile=<loc>", "Location of the auth cookie. Relative paths will be prefixed by a net-specific datadir location. (default: data dir)", false, OptionsCategory::RPC);
    gArgs.AddArg("-rpcpassword=<pw>", "Password for JSON-RPC connections", false, OptionsCategory::RPC);
    gArgs.AddArg("-rpcport=<port>", strprintf("Listen for JSON-RPC connections on <port> (default: %u, testnet: %u, regtest: %u)", defaultBaseParams->RPCPort(), testnetBaseParams->RPCPort(), regtestBaseParams->RPCPort()), false, OptionsCategory::RPC);
    gArgs.AddArg("-rpcserialversion", strprintf("Sets the serialization of raw transaction or block hex returned in non-verbose mode, non-segwit(0) or segwit(1) (default: %d)", DEFAULT_RPC_SERIALIZE_VERSION), false, OptionsCategory::RPC);
    gArgs.AddArg("-rpcservertimeout=<n>", strprintf("Timeout during HTTP requests (default: %d)", DEFAULT_HTTP_SERVER_TIMEOUT), true, OptionsCategory::RPC);
    gArgs.AddArg("-rpcthreads=<n>", strprintf("Set the number of threads to service RPC calls (default: %d)", DEFAULT_HTTP_THREADS), false, OptionsCategory::RPC);
    gArgs.AddArg("-rpcuser=<user>", "Username for JSON-RPC connections", false, OptionsCategory::RPC);
    gArgs.AddArg("-rpcworkqueue=<n>", strprintf("Set the depth of the work queue to service RPC calls (default: %d)", DEFAULT_HTTP_WORKQUEUE), true, OptionsCategory::RPC);
    gArgs.AddArg("-server", "Accept command line and JSON-RPC commands", false, OptionsCategory::RPC);

    // chain params
    gArgs.AddArg("-pubkeyprefix", strprintf("The byte prefix, in decimal, of the chain's base58 pubkey address. (default: %d)", defaultChainParams->Base58Prefix(CChainParams::PUBKEY_ADDRESS)[0]), false, OptionsCategory::CHAINPARAMS);
    gArgs.AddArg("-scriptprefix", strprintf("The byte prefix, in decimal, of the chain's base58 script address. (default: %d)", defaultChainParams->Base58Prefix(CChainParams::SCRIPT_ADDRESS)[0]), false, OptionsCategory::CHAINPARAMS);
    gArgs.AddArg("-secretprefix", strprintf("The byte prefix, in decimal, of the chain's base58 secret key encoding. (default: %d)", defaultChainParams->Base58Prefix(CChainParams::SECRET_KEY)[0]), false, OptionsCategory::CHAINPARAMS);
    gArgs.AddArg("-extpubkeyprefix", strprintf("The 4-byte prefix, in hex, of the chain's base58 extended public key encoding. (default: %s)", HexStr(defaultChainParams->Base58Prefix(CChainParams::EXT_PUBLIC_KEY))), false, OptionsCategory::CHAINPARAMS);
    gArgs.AddArg("-extprvkeyprefix", strprintf("The 4-byte prefix, in hex, of the chain's base58 extended private key encoding. (default: %s)", HexStr(defaultChainParams->Base58Prefix(CChainParams::EXT_SECRET_KEY))), false, OptionsCategory::CHAINPARAMS);
    gArgs.AddArg("-bech32_hrp", strprintf("The human-readable part of the chain's bech32 encoding. (default: %s)", defaultChainParams->Bech32HRP()), false, OptionsCategory::CHAINPARAMS);
    gArgs.AddArg("-blech32_hrp", strprintf("The human-readable part of the chain's blech32 encoding. Used in confidential addresses.(default: %s)", defaultChainParams->Blech32HRP()), false, OptionsCategory::CHAINPARAMS);
    gArgs.AddArg("-assetdir", "Entries of pet names of assets, in this format:asset=<hex>:<label>. There can be any number of entries.", false, OptionsCategory::ELEMENTS);
    gArgs.AddArg("-defaultpeggedassetname", "Default name of the pegged asset. (default: bitcoin)", false, OptionsCategory::ELEMENTS);
    gArgs.AddArg("-blindedaddresses", "Give blind addresses by default via getnewaddress and getrawchangeaddress. (default: -con_elementsmode value)", false, OptionsCategory::ELEMENTS);
    gArgs.AddArg("-blindedprefix", "The byte prefix, in decimal, of blinded addresses. (default: 4)", false, OptionsCategory::ELEMENTS);

#if HAVE_DECL_DAEMON
    gArgs.AddArg("-daemon", "Run in the background as a daemon and accept commands", false, OptionsCategory::OPTIONS);
#else
    hidden_args.emplace_back("-daemon");
#endif

    //
    // Elements-specific arguments.
    //

    std::vector<std::string> elements_hidden_args = {"-con_fpowallowmindifficultyblocks", "-con_fpownoretargeting", "-con_nsubsidyhalvinginterval", "-con_bip16exception", "-con_bip34height", "-con_bip65height", "-con_bip66height", "-con_npowtargettimespan", "-con_npowtargetspacing", "-con_nrulechangeactivationthreshold", "-con_nminerconfirmationwindow", "-con_powlimit", "-con_bip34hash", "-con_nminimumchainwork", "-con_defaultassumevalid", "-npruneafterheight", "-fdefaultconsistencychecks", "-fmineblocksondemand", "-fallback_fee_enabled", "-pchmessagestart"};

    gArgs.AddArg("-initialfreecoins", strprintf("The amount of OP_TRUE coins created in the genesis block. Primarily for testing. (default: %d)", 0), true, OptionsCategory::DEBUG_TEST);
    gArgs.AddArg("-validatepegin", "Validate peg-in claims. An RPC connection will be attempted to the trusted mainchain daemon using the `mainchain*` settings below. All functionaries must run this enabled. (default: true if chain has federated peg)", false, OptionsCategory::ELEMENTS);
    gArgs.AddArg("-mainchainrpchost=<host>", "The address which the daemon will try to connect to the trusted mainchain daemon to validate peg-ins, if enabled. (default: 127.0.0.1)", false, OptionsCategory::ELEMENTS);
    gArgs.AddArg("-mainchainrpcport=<n>", strprintf("The port which the daemon will try to connect to the trusted mainchain daemon to validate peg-ins, if enabled. (default: %u)", defaultBaseParams->MainchainRPCPort()), false, OptionsCategory::ELEMENTS);
    gArgs.AddArg("-mainchainrpcuser=<user>", "The rpc username that the daemon will use to connect to the trusted mainchain daemon to validate peg-ins, if enabled. (default: cookie auth)", false, OptionsCategory::ELEMENTS);
    gArgs.AddArg("-mainchainrpcpassword=<pwd>", "The rpc password which the daemon will use to connect to the trusted mainchain daemon to validate peg-ins, if enabled. (default: cookie auth)", false, OptionsCategory::ELEMENTS);
    gArgs.AddArg("-mainchainrpccookiefile=<file>", "The bitcoind cookie auth path which the daemon will use to connect to the trusted mainchain daemon to validate peg-ins. (default: `<datadir>/regtest/.cookie`)", false, OptionsCategory::ELEMENTS);
    gArgs.AddArg("-mainchainrpctimeout=<n>", strprintf("Timeout in seconds during mainchain RPC requests, or 0 for no timeout. (default: %d)", DEFAULT_HTTP_CLIENT_TIMEOUT), false, OptionsCategory::ELEMENTS);
    gArgs.AddArg("-peginconfirmationdepth=<n>", strprintf("Pegin claims must be this deep to be considered valid. (default: %d)", DEFAULT_PEGIN_CONFIRMATION_DEPTH), false, OptionsCategory::ELEMENTS);
    gArgs.AddArg("-recheckpeginblockinterval=<n>", strprintf("The interval in seconds at which a peg-in witness failing block is re-evaluated in case of intermittent peg-in witness failure. 0 means never. (default: %u)", 120), false, OptionsCategory::ELEMENTS);
    gArgs.AddArg("-parentpubkeyprefix", strprintf("The byte prefix, in decimal, of the parent chain's base58 pubkey address. (default: %d)", 111), false, OptionsCategory::CHAINPARAMS);
    gArgs.AddArg("-parentscriptprefix", strprintf("The byte prefix, in decimal, of the parent chain's base58 script address. (default: %d)", 196), false, OptionsCategory::CHAINPARAMS);
    gArgs.AddArg("-parent_bech32_hrp", strprintf("The human-readable part of the parent chain's bech32 encoding. (default: %s)", "bc"), false, OptionsCategory::CHAINPARAMS);
    gArgs.AddArg("-parent_blech32_hrp", strprintf("The human-readable part of the parent chain's blech32 encoding. (default: %s)", "bc"), false, OptionsCategory::CHAINPARAMS);
    gArgs.AddArg("-con_parent_pegged_asset=<hex>", "Asset ID (hex) for pegged asset for when parent chain has CA. (default: 0x00)", false, OptionsCategory::CHAINPARAMS);
    gArgs.AddArg("-feeasset=<hex>", strprintf("Asset ID (hex) for mempool/relay fees (default: %s)", defaultChainParams->GetConsensus().pegged_asset.GetHex()), false, OptionsCategory::CHAINPARAMS);
    gArgs.AddArg("-subsidyasset=<hex>", strprintf("Asset ID (hex) for the block subsidy (default: %s)", defaultChainParams->GetConsensus().pegged_asset.GetHex()), false, OptionsCategory::CHAINPARAMS);
    gArgs.AddArg("-initialreissuancetokens=<n>", "The amount of reissuance tokens created in the genesis block. (default: 0)", false, OptionsCategory::CHAINPARAMS);
    gArgs.AddArg("-ct_bits", strprintf("The default number of hiding bits in a rangeproof. Will be exceeded to cover amounts exceeding the maximum hiding value. (default: %d)", 36), false, OptionsCategory::CHAINPARAMS);
    gArgs.AddArg("-ct_exponent", strprintf("The hiding exponent. (default: %s)", 0), false, OptionsCategory::CHAINPARAMS);

    // Add the hidden options
    gArgs.AddHiddenArgs(hidden_args);
    gArgs.AddHiddenArgs(elements_hidden_args);
}

std::string LicenseInfo()
{
    const std::string URL_SOURCE_CODE = "<https://github.com/bitcoin/bitcoin>";
    const std::string URL_WEBSITE = "<https://bitcoincore.org>";

    return CopyrightHolders(strprintf(_("Copyright (C) %i-%i"), 2009, COPYRIGHT_YEAR) + " ") + "\n" +
           "\n" +
           strprintf(_("Please contribute if you find %s useful. "
                       "Visit %s for further information about the software."),
               PACKAGE_NAME, URL_WEBSITE) +
           "\n" +
           strprintf(_("The source code is available from %s."),
               URL_SOURCE_CODE) +
           "\n" +
           "\n" +
           _("This is experimental software.") + "\n" +
           strprintf(_("Distributed under the MIT software license, see the accompanying file %s or %s"), "COPYING", "<https://opensource.org/licenses/MIT>") + "\n" +
           "\n" +
           strprintf(_("This product includes software developed by the OpenSSL Project for use in the OpenSSL Toolkit %s and cryptographic software written by Eric Young and UPnP software written by Thomas Bernard."), "<https://www.openssl.org>") +
           "\n";
}

static void BlockNotifyCallback(bool initialSync, const CBlockIndex *pBlockIndex)
{
    if (initialSync || !pBlockIndex)
        return;

    std::string strCmd = gArgs.GetArg("-blocknotify", "");
    if (!strCmd.empty()) {
        boost::replace_all(strCmd, "%s", pBlockIndex->GetBlockHash().GetHex());
        std::thread t(runCommand, strCmd);
        t.detach(); // thread runs free
    }
}

static bool fHaveGenesis = false;
static Mutex g_genesis_wait_mutex;
static std::condition_variable g_genesis_wait_cv;

static void BlockNotifyGenesisWait(bool, const CBlockIndex *pBlockIndex)
{
    if (pBlockIndex != nullptr) {
        {
            LOCK(g_genesis_wait_mutex);
            fHaveGenesis = true;
        }
        g_genesis_wait_cv.notify_all();
    }
}

struct CImportingNow
{
    CImportingNow() {
        assert(fImporting == false);
        fImporting = true;
    }

    ~CImportingNow() {
        assert(fImporting == true);
        fImporting = false;
    }
};


// If we're using -prune with -reindex, then delete block files that will be ignored by the
// reindex.  Since reindexing works by starting at block file 0 and looping until a blockfile
// is missing, do the same here to delete any later block files after a gap.  Also delete all
// rev files since they'll be rewritten by the reindex anyway.  This ensures that vinfoBlockFile
// is in sync with what's actually on disk by the time we start downloading, so that pruning
// works correctly.
static void CleanupBlockRevFiles()
{
    std::map<std::string, fs::path> mapBlockFiles;

    // Glob all blk?????.dat and rev?????.dat files from the blocks directory.
    // Remove the rev files immediately and insert the blk file paths into an
    // ordered map keyed by block file index.
    LogPrintf("Removing unusable blk?????.dat and rev?????.dat files for -reindex with -prune\n");
    fs::path blocksdir = GetBlocksDir();
    for (fs::directory_iterator it(blocksdir); it != fs::directory_iterator(); it++) {
        if (fs::is_regular_file(*it) &&
            it->path().filename().string().length() == 12 &&
            it->path().filename().string().substr(8,4) == ".dat")
        {
            if (it->path().filename().string().substr(0,3) == "blk")
                mapBlockFiles[it->path().filename().string().substr(3,5)] = it->path();
            else if (it->path().filename().string().substr(0,3) == "rev")
                remove(it->path());
        }
    }

    // Remove all block files that aren't part of a contiguous set starting at
    // zero by walking the ordered map (keys are block file indices) by
    // keeping a separate counter.  Once we hit a gap (or if 0 doesn't exist)
    // start removing block files.
    int nContigCounter = 0;
    for (const std::pair<const std::string, fs::path>& item : mapBlockFiles) {
        if (atoi(item.first) == nContigCounter) {
            nContigCounter++;
            continue;
        }
        remove(item.second);
    }
}

static void ThreadImport(std::vector<fs::path> vImportFiles)
{
    const CChainParams& chainparams = Params();
    RenameThread("bitcoin-loadblk");
    ScheduleBatchPriority();

    {
    CImportingNow imp;

    // -reindex
    if (fReindex) {
        int nFile = 0;
        while (true) {
            CDiskBlockPos pos(nFile, 0);
            if (!fs::exists(GetBlockPosFilename(pos, "blk")))
                break; // No block files left to reindex
            FILE *file = OpenBlockFile(pos, true);
            if (!file)
                break; // This error is logged in OpenBlockFile
            LogPrintf("Reindexing block file blk%05u.dat...\n", (unsigned int)nFile);
            LoadExternalBlockFile(chainparams, file, &pos);
            nFile++;
        }
        pblocktree->WriteReindexing(false);
        fReindex = false;
        LogPrintf("Reindexing finished\n");
        // To avoid ending up in a situation without genesis block, re-try initializing (no-op if reindexing worked):
        LoadGenesisBlock(chainparams);
    }

    // hardcoded $DATADIR/bootstrap.dat
    fs::path pathBootstrap = GetDataDir() / "bootstrap.dat";
    if (fs::exists(pathBootstrap)) {
        FILE *file = fsbridge::fopen(pathBootstrap, "rb");
        if (file) {
            fs::path pathBootstrapOld = GetDataDir() / "bootstrap.dat.old";
            LogPrintf("Importing bootstrap.dat...\n");
            LoadExternalBlockFile(chainparams, file);
            RenameOver(pathBootstrap, pathBootstrapOld);
        } else {
            LogPrintf("Warning: Could not open bootstrap file %s\n", pathBootstrap.string());
        }
    }

    // -loadblock=
    for (const fs::path& path : vImportFiles) {
        FILE *file = fsbridge::fopen(path, "rb");
        if (file) {
            LogPrintf("Importing blocks file %s...\n", path.string());
            LoadExternalBlockFile(chainparams, file);
        } else {
            LogPrintf("Warning: Could not open blocks file %s\n", path.string());
        }
    }

    // scan for better chains in the block chain database, that are not yet connected in the active best chain
    CValidationState state;
    if (!ActivateBestChain(state, chainparams)) {
        LogPrintf("Failed to connect best block (%s)\n", FormatStateMessage(state));
        StartShutdown();
        return;
    }

    if (gArgs.GetBoolArg("-stopafterblockimport", DEFAULT_STOPAFTERBLOCKIMPORT)) {
        LogPrintf("Stopping after block import\n");
        StartShutdown();
        return;
    }
    } // End scope of CImportingNow
    if (gArgs.GetArg("-persistmempool", DEFAULT_PERSIST_MEMPOOL)) {
        LoadMempool();
    }
    g_is_mempool_loaded = !ShutdownRequested();
}

/** Sanity checks
 *  Ensure that Bitcoin is running in a usable environment with all
 *  necessary library support.
 */
static bool InitSanityCheck()
{
    if(!ECC_InitSanityCheck()) {
        InitError("Elliptic curve cryptography sanity check failure. Aborting.");
        return false;
    }

    if (!glibc_sanity_test() || !glibcxx_sanity_test())
        return false;

    if (!Random_SanityCheck()) {
        InitError("OS cryptographic RNG sanity check failure. Aborting.");
        return false;
    }

    return true;
}

static bool AppInitServers()
{
    RPCServer::OnStarted(&OnRPCStarted);
    RPCServer::OnStopped(&OnRPCStopped);
    if (!InitHTTPServer())
        return false;
    StartRPC();
    if (!StartHTTPRPC())
        return false;
    if (gArgs.GetBoolArg("-rest", DEFAULT_REST_ENABLE)) StartREST();
    StartHTTPServer();
    return true;
}

// Parameter interaction based on rules
void InitParameterInteraction()
{
    // when specifying an explicit binding address, you want to listen on it
    // even when -connect or -proxy is specified
    if (gArgs.IsArgSet("-bind")) {
        if (gArgs.SoftSetBoolArg("-listen", true))
            LogPrintf("%s: parameter interaction: -bind set -> setting -listen=1\n", __func__);
    }
    if (gArgs.IsArgSet("-whitebind")) {
        if (gArgs.SoftSetBoolArg("-listen", true))
            LogPrintf("%s: parameter interaction: -whitebind set -> setting -listen=1\n", __func__);
    }

    if (gArgs.IsArgSet("-connect")) {
        // when only connecting to trusted nodes, do not seed via DNS, or listen by default
        if (gArgs.SoftSetBoolArg("-dnsseed", false))
            LogPrintf("%s: parameter interaction: -connect set -> setting -dnsseed=0\n", __func__);
        if (gArgs.SoftSetBoolArg("-listen", false))
            LogPrintf("%s: parameter interaction: -connect set -> setting -listen=0\n", __func__);
    }

    if (gArgs.IsArgSet("-proxy")) {
        // to protect privacy, do not listen by default if a default proxy server is specified
        if (gArgs.SoftSetBoolArg("-listen", false))
            LogPrintf("%s: parameter interaction: -proxy set -> setting -listen=0\n", __func__);
        // to protect privacy, do not use UPNP when a proxy is set. The user may still specify -listen=1
        // to listen locally, so don't rely on this happening through -listen below.
        if (gArgs.SoftSetBoolArg("-upnp", false))
            LogPrintf("%s: parameter interaction: -proxy set -> setting -upnp=0\n", __func__);
        // to protect privacy, do not discover addresses by default
        if (gArgs.SoftSetBoolArg("-discover", false))
            LogPrintf("%s: parameter interaction: -proxy set -> setting -discover=0\n", __func__);
    }

    if (!gArgs.GetBoolArg("-listen", DEFAULT_LISTEN)) {
        // do not map ports or try to retrieve public IP when not listening (pointless)
        if (gArgs.SoftSetBoolArg("-upnp", false))
            LogPrintf("%s: parameter interaction: -listen=0 -> setting -upnp=0\n", __func__);
        if (gArgs.SoftSetBoolArg("-discover", false))
            LogPrintf("%s: parameter interaction: -listen=0 -> setting -discover=0\n", __func__);
        if (gArgs.SoftSetBoolArg("-listenonion", false))
            LogPrintf("%s: parameter interaction: -listen=0 -> setting -listenonion=0\n", __func__);
    }

    if (gArgs.IsArgSet("-externalip")) {
        // if an explicit public IP is specified, do not try to find others
        if (gArgs.SoftSetBoolArg("-discover", false))
            LogPrintf("%s: parameter interaction: -externalip set -> setting -discover=0\n", __func__);
    }

    // disable whitelistrelay in blocksonly mode
    if (gArgs.GetBoolArg("-blocksonly", DEFAULT_BLOCKSONLY)) {
        if (gArgs.SoftSetBoolArg("-whitelistrelay", false))
            LogPrintf("%s: parameter interaction: -blocksonly=1 -> setting -whitelistrelay=0\n", __func__);
    }

    // Forcing relay from whitelisted hosts implies we will accept relays from them in the first place.
    if (gArgs.GetBoolArg("-whitelistforcerelay", DEFAULT_WHITELISTFORCERELAY)) {
        if (gArgs.SoftSetBoolArg("-whitelistrelay", true))
            LogPrintf("%s: parameter interaction: -whitelistforcerelay=1 -> setting -whitelistrelay=1\n", __func__);
    }

    // Warn if network-specific options (-addnode, -connect, etc) are
    // specified in default section of config file, but not overridden
    // on the command line or in this network's section of the config file.
    gArgs.WarnForSectionOnlyArgs();
}

static std::string ResolveErrMsg(const char * const optname, const std::string& strBind)
{
    return strprintf(_("Cannot resolve -%s address: '%s'"), optname, strBind);
}

/**
 * Initialize global loggers.
 *
 * Note that this is called very early in the process lifetime, so you should be
 * careful about what global state you rely on here.
 */
void InitLogging()
{
    g_logger->m_print_to_file = !gArgs.IsArgNegated("-debuglogfile");
    g_logger->m_file_path = AbsPathForConfigVal(gArgs.GetArg("-debuglogfile", DEFAULT_DEBUGLOGFILE));

    // Add newlines to the logfile to distinguish this execution from the last
    // one; called before console logging is set up, so this is only sent to
    // debug.log.
    LogPrintf("\n\n\n\n\n");

    g_logger->m_print_to_console = gArgs.GetBoolArg("-printtoconsole", !gArgs.GetBoolArg("-daemon", false));
    g_logger->m_log_timestamps = gArgs.GetBoolArg("-logtimestamps", DEFAULT_LOGTIMESTAMPS);
    g_logger->m_log_time_micros = gArgs.GetBoolArg("-logtimemicros", DEFAULT_LOGTIMEMICROS);

    fLogIPs = gArgs.GetBoolArg("-logips", DEFAULT_LOGIPS);

    std::string version_string = FormatFullVersion();
#ifdef DEBUG
    version_string += " (debug build)";
#else
    version_string += " (release build)";
#endif
    LogPrintf(PACKAGE_NAME " version %s\n", version_string);
}

namespace { // Variables internal to initialization process only

int nMaxConnections;
int nUserMaxConnections;
int nFD;
ServiceFlags nLocalServices = ServiceFlags(NODE_NETWORK | NODE_NETWORK_LIMITED);

} // namespace

[[noreturn]] static void new_handler_terminate()
{
    // Rather than throwing std::bad-alloc if allocation fails, terminate
    // immediately to (try to) avoid chain corruption.
    // Since LogPrintf may itself allocate memory, set the handler directly
    // to terminate first.
    std::set_new_handler(std::terminate);
    LogPrintf("Error: Out of memory. Terminating.\n");

    // The log was successful, terminate now.
    std::terminate();
};

bool AppInitBasicSetup()
{
    // ********************************************************* Step 1: setup
#ifdef _MSC_VER
    // Turn off Microsoft heap dump noise
    _CrtSetReportMode(_CRT_WARN, _CRTDBG_MODE_FILE);
    _CrtSetReportFile(_CRT_WARN, CreateFileA("NUL", GENERIC_WRITE, 0, nullptr, OPEN_EXISTING, 0, 0));
    // Disable confusing "helpful" text message on abort, Ctrl-C
    _set_abort_behavior(0, _WRITE_ABORT_MSG | _CALL_REPORTFAULT);
#endif
#ifdef WIN32
    // Enable Data Execution Prevention (DEP)
    // Minimum supported OS versions: WinXP SP3, WinVista >= SP1, Win Server 2008
    // A failure is non-critical and needs no further attention!
#ifndef PROCESS_DEP_ENABLE
    // We define this here, because GCCs winbase.h limits this to _WIN32_WINNT >= 0x0601 (Windows 7),
    // which is not correct. Can be removed, when GCCs winbase.h is fixed!
#define PROCESS_DEP_ENABLE 0x00000001
#endif
    typedef BOOL (WINAPI *PSETPROCDEPPOL)(DWORD);
    PSETPROCDEPPOL setProcDEPPol = (PSETPROCDEPPOL)GetProcAddress(GetModuleHandleA("Kernel32.dll"), "SetProcessDEPPolicy");
    if (setProcDEPPol != nullptr) setProcDEPPol(PROCESS_DEP_ENABLE);
#endif

    if (!SetupNetworking())
        return InitError("Initializing networking failed");

#ifndef WIN32
    if (!gArgs.GetBoolArg("-sysperms", false)) {
        umask(077);
    }

    // Clean shutdown on SIGTERM
    registerSignalHandler(SIGTERM, HandleSIGTERM);
    registerSignalHandler(SIGINT, HandleSIGTERM);

    // Reopen debug.log on SIGHUP
    registerSignalHandler(SIGHUP, HandleSIGHUP);

    // Ignore SIGPIPE, otherwise it will bring the daemon down if the client closes unexpectedly
    signal(SIGPIPE, SIG_IGN);
#else
    SetConsoleCtrlHandler(consoleCtrlHandler, true);
#endif

    std::set_new_handler(new_handler_terminate);

    return true;
}

bool AppInitParameterInteraction()
{
    const CChainParams& chainparams = Params();
    // ********************************************************* Step 2: parameter interactions

    // also see: InitParameterInteraction()

    if (!fs::is_directory(GetBlocksDir(false))) {
        return InitError(strprintf(_("Specified blocks directory \"%s\" does not exist."), gArgs.GetArg("-blocksdir", "").c_str()));
    }

    // if using block pruning, then disallow txindex
    if (gArgs.GetArg("-prune", 0)) {
        if (gArgs.GetBoolArg("-txindex", DEFAULT_TXINDEX))
            return InitError(_("Prune mode is incompatible with -txindex."));
    }

    // -bind and -whitebind can't be set when not listening
    size_t nUserBind = gArgs.GetArgs("-bind").size() + gArgs.GetArgs("-whitebind").size();
    if (nUserBind != 0 && !gArgs.GetBoolArg("-listen", DEFAULT_LISTEN)) {
        return InitError("Cannot set -bind or -whitebind together with -listen=0");
    }

    // Make sure enough file descriptors are available
    int nBind = std::max(nUserBind, size_t(1));
    nUserMaxConnections = gArgs.GetArg("-maxconnections", DEFAULT_MAX_PEER_CONNECTIONS);
    nMaxConnections = std::max(nUserMaxConnections, 0);

    // Trim requested connection counts, to fit into system limitations
    // <int> in std::min<int>(...) to work around FreeBSD compilation issue described in #2695
    nMaxConnections = std::max(std::min<int>(nMaxConnections, FD_SETSIZE - nBind - MIN_CORE_FILEDESCRIPTORS - MAX_ADDNODE_CONNECTIONS), 0);
    nFD = RaiseFileDescriptorLimit(nMaxConnections + MIN_CORE_FILEDESCRIPTORS + MAX_ADDNODE_CONNECTIONS);
    if (nFD < MIN_CORE_FILEDESCRIPTORS)
        return InitError(_("Not enough file descriptors available."));
    nMaxConnections = std::min(nFD - MIN_CORE_FILEDESCRIPTORS - MAX_ADDNODE_CONNECTIONS, nMaxConnections);

    if (nMaxConnections < nUserMaxConnections)
        InitWarning(strprintf(_("Reducing -maxconnections from %d to %d, because of system limitations."), nUserMaxConnections, nMaxConnections));

    // ********************************************************* Step 3: parameter-to-internal-flags
    if (gArgs.IsArgSet("-debug")) {
        // Special-case: if -debug=0/-nodebug is set, turn off debugging messages
        const std::vector<std::string> categories = gArgs.GetArgs("-debug");

        if (std::none_of(categories.begin(), categories.end(),
            [](std::string cat){return cat == "0" || cat == "none";})) {
            for (const auto& cat : categories) {
                if (!g_logger->EnableCategory(cat)) {
                    InitWarning(strprintf(_("Unsupported logging category %s=%s."), "-debug", cat));
                }
            }
        }
    }

    // Now remove the logging categories which were explicitly excluded
    for (const std::string& cat : gArgs.GetArgs("-debugexclude")) {
        if (!g_logger->DisableCategory(cat)) {
            InitWarning(strprintf(_("Unsupported logging category %s=%s."), "-debugexclude", cat));
        }
    }

    // Checkmempool and checkblockindex default to true in regtest mode
    int ratio = std::min<int>(std::max<int>(gArgs.GetArg("-checkmempool", chainparams.DefaultConsistencyChecks() ? 1 : 0), 0), 1000000);
    if (ratio != 0) {
        mempool.setSanityCheck(1.0 / ratio);
    }
    fCheckBlockIndex = gArgs.GetBoolArg("-checkblockindex", chainparams.DefaultConsistencyChecks());
    fCheckpointsEnabled = gArgs.GetBoolArg("-checkpoints", DEFAULT_CHECKPOINTS_ENABLED);

    hashAssumeValid = uint256S(gArgs.GetArg("-assumevalid", chainparams.GetConsensus().defaultAssumeValid.GetHex()));
    if (!hashAssumeValid.IsNull())
        LogPrintf("Assuming ancestors of block %s have valid signatures.\n", hashAssumeValid.GetHex());
    else
        LogPrintf("Validating signatures for all blocks.\n");

    if (gArgs.IsArgSet("-minimumchainwork")) {
        const std::string minChainWorkStr = gArgs.GetArg("-minimumchainwork", "");
        if (!IsHexNumber(minChainWorkStr)) {
            return InitError(strprintf("Invalid non-hex (%s) minimum chain work value specified", minChainWorkStr));
        }
        nMinimumChainWork = UintToArith256(uint256S(minChainWorkStr));
    } else {
        nMinimumChainWork = UintToArith256(chainparams.GetConsensus().nMinimumChainWork);
    }
    LogPrintf("Setting nMinimumChainWork=%s\n", nMinimumChainWork.GetHex());
    if (nMinimumChainWork < UintToArith256(chainparams.GetConsensus().nMinimumChainWork)) {
        LogPrintf("Warning: nMinimumChainWork set below default value of %s\n", chainparams.GetConsensus().nMinimumChainWork.GetHex());
    }

    // mempool limits
    int64_t nMempoolSizeMax = gArgs.GetArg("-maxmempool", DEFAULT_MAX_MEMPOOL_SIZE) * 1000000;
    int64_t nMempoolSizeMin = gArgs.GetArg("-limitdescendantsize", DEFAULT_DESCENDANT_SIZE_LIMIT) * 1000 * 40;
    if (nMempoolSizeMax < 0 || nMempoolSizeMax < nMempoolSizeMin)
        return InitError(strprintf(_("-maxmempool must be at least %d MB"), std::ceil(nMempoolSizeMin / 1000000.0)));
    // incremental relay fee sets the minimum feerate increase necessary for BIP 125 replacement in the mempool
    // and the amount the mempool min fee increases above the feerate of txs evicted due to mempool limiting.
    if (gArgs.IsArgSet("-incrementalrelayfee"))
    {
        CAmount n = 0;
        if (!ParseMoney(gArgs.GetArg("-incrementalrelayfee", ""), n))
            return InitError(AmountErrMsg("incrementalrelayfee", gArgs.GetArg("-incrementalrelayfee", "")));
        incrementalRelayFee = CFeeRate(n);
    }

    // -par=0 means autodetect, but nScriptCheckThreads==0 means no concurrency
    nScriptCheckThreads = gArgs.GetArg("-par", DEFAULT_SCRIPTCHECK_THREADS);
    if (nScriptCheckThreads <= 0)
        nScriptCheckThreads += GetNumCores();
    if (nScriptCheckThreads <= 1)
        nScriptCheckThreads = 0;
    else if (nScriptCheckThreads > MAX_SCRIPTCHECK_THREADS)
        nScriptCheckThreads = MAX_SCRIPTCHECK_THREADS;

    // block pruning; get the amount of disk space (in MiB) to allot for block & undo files
    int64_t nPruneArg = gArgs.GetArg("-prune", 0);
    if (nPruneArg < 0) {
        return InitError(_("Prune cannot be configured with a negative value."));
    }
    nPruneTarget = (uint64_t) nPruneArg * 1024 * 1024;
    if (nPruneArg == 1) {  // manual pruning: -prune=1
        LogPrintf("Block pruning enabled.  Use RPC call pruneblockchain(height) to manually prune block and undo files.\n");
        nPruneTarget = std::numeric_limits<uint64_t>::max();
        fPruneMode = true;
    } else if (nPruneTarget) {
        if (nPruneTarget < MIN_DISK_SPACE_FOR_BLOCK_FILES) {
            return InitError(strprintf(_("Prune configured below the minimum of %d MiB.  Please use a higher number."), MIN_DISK_SPACE_FOR_BLOCK_FILES / 1024 / 1024));
        }
        LogPrintf("Prune configured to target %uMiB on disk for block and undo files.\n", nPruneTarget / 1024 / 1024);
        fPruneMode = true;
    }

    nConnectTimeout = gArgs.GetArg("-timeout", DEFAULT_CONNECT_TIMEOUT);
    if (nConnectTimeout <= 0)
        nConnectTimeout = DEFAULT_CONNECT_TIMEOUT;

    if (gArgs.IsArgSet("-minrelaytxfee")) {
        CAmount n = 0;
        if (!ParseMoney(gArgs.GetArg("-minrelaytxfee", ""), n)) {
            return InitError(AmountErrMsg("minrelaytxfee", gArgs.GetArg("-minrelaytxfee", "")));
        }
        // High fee check is done afterward in WalletParameterInteraction()
        ::minRelayTxFee = CFeeRate(n);
    } else if (incrementalRelayFee > ::minRelayTxFee) {
        // Allow only setting incrementalRelayFee to control both
        ::minRelayTxFee = incrementalRelayFee;
        LogPrintf("Increasing minrelaytxfee to %s to match incrementalrelayfee\n",::minRelayTxFee.ToString());
    }

    // Sanity check argument for min fee for including tx in block
    // TODO: Harmonize which arguments need sanity checking and where that happens
    if (gArgs.IsArgSet("-blockmintxfee"))
    {
        CAmount n = 0;
        if (!ParseMoney(gArgs.GetArg("-blockmintxfee", ""), n))
            return InitError(AmountErrMsg("blockmintxfee", gArgs.GetArg("-blockmintxfee", "")));
    }

    // Feerate used to define dust.  Shouldn't be changed lightly as old
    // implementations may inadvertently create non-standard transactions
    if (gArgs.IsArgSet("-dustrelayfee"))
    {
        CAmount n = 0;
        if (!ParseMoney(gArgs.GetArg("-dustrelayfee", ""), n))
            return InitError(AmountErrMsg("dustrelayfee", gArgs.GetArg("-dustrelayfee", "")));
        dustRelayFee = CFeeRate(n);
    }

    fRequireStandard = !gArgs.GetBoolArg("-acceptnonstdtxn", !chainparams.RequireStandard());
    if (chainparams.RequireStandard() && !fRequireStandard)
        return InitError(strprintf("acceptnonstdtxn is not currently supported for %s chain", chainparams.NetworkIDString()));
    nBytesPerSigOp = gArgs.GetArg("-bytespersigop", nBytesPerSigOp);

    if (!g_wallet_init_interface.ParameterInteraction()) return false;

    fIsBareMultisigStd = gArgs.GetBoolArg("-permitbaremultisig", DEFAULT_PERMIT_BAREMULTISIG);
    fAcceptDatacarrier = gArgs.GetBoolArg("-datacarrier", DEFAULT_ACCEPT_DATACARRIER);
    nMaxDatacarrierBytes = gArgs.GetArg("-datacarriersize", nMaxDatacarrierBytes);

    // Option to startup with mocktime set (used for regression testing):
    SetMockTime(gArgs.GetArg("-mocktime", 0)); // SetMockTime(0) is a no-op

    if (gArgs.GetBoolArg("-peerbloomfilters", DEFAULT_PEERBLOOMFILTERS))
        nLocalServices = ServiceFlags(nLocalServices | NODE_BLOOM);

    if (gArgs.GetArg("-rpcserialversion", DEFAULT_RPC_SERIALIZE_VERSION) < 0)
        return InitError("rpcserialversion must be non-negative.");

    if (gArgs.GetArg("-rpcserialversion", DEFAULT_RPC_SERIALIZE_VERSION) > 1)
        return InitError("unknown rpcserialversion requested.");

    nMaxTipAge = gArgs.GetArg("-maxtipage", DEFAULT_MAX_TIP_AGE);

    fEnableReplacement = gArgs.GetBoolArg("-mempoolreplacement", DEFAULT_ENABLE_REPLACEMENT);
    if ((!fEnableReplacement) && gArgs.IsArgSet("-mempoolreplacement")) {
        // Minimal effort at forwards compatibility
        std::string strReplacementModeList = gArgs.GetArg("-mempoolreplacement", "");  // default is impossible
        std::vector<std::string> vstrReplacementModes;
        boost::split(vstrReplacementModes, strReplacementModeList, boost::is_any_of(",+"));
        fEnableReplacement = (std::find(vstrReplacementModes.begin(), vstrReplacementModes.end(), "fee") != vstrReplacementModes.end());
<<<<<<< HEAD
        if (fEnableReplacement) {
            fReplacementHonourOptOut = (std::find(vstrReplacementModes.begin(), vstrReplacementModes.end(), "-optin") == vstrReplacementModes.end());
            if (!fReplacementHonourOptOut) {
                nLocalServices = ServiceFlags(nLocalServices | NODE_REPLACE_BY_FEE);
            }
        } else {
            fReplacementHonourOptOut = true;
        }
    }

    try {
        const std::string default_asset_name = gArgs.GetArg("-defaultpeggedassetname", "bitcoin");
        InitGlobalAssetDir(gArgs.GetArgs("-assetdir"), default_asset_name);
    } catch (const std::exception& e) {
        return InitError(strprintf("Error in -assetdir: %s\n", e.what()));
=======
>>>>>>> f617e05c
    }

    return true;
}

static bool LockDataDirectory(bool probeOnly)
{
    // Make sure only a single Bitcoin process is using the data directory.
    fs::path datadir = GetDataDir();
    if (!DirIsWritable(datadir)) {
        return InitError(strprintf(_("Cannot write to data directory '%s'; check permissions."), datadir.string()));
    }
    if (!LockDirectory(datadir, ".lock", probeOnly)) {
        return InitError(strprintf(_("Cannot obtain a lock on data directory %s. %s is probably already running."), datadir.string(), _(PACKAGE_NAME)));
    }
    return true;
}

bool AppInitSanityChecks()
{
    // ********************************************************* Step 4: sanity checks

    // Initialize elliptic curve code
    std::string sha256_algo = SHA256AutoDetect();
    LogPrintf("Using the '%s' SHA256 implementation\n", sha256_algo);
    RandomInit();
    ECC_Start();
    globalVerifyHandle.reset(new ECCVerifyHandle());

    // Sanity check
    if (!InitSanityCheck())
        return InitError(strprintf(_("Initialization sanity check failed. %s is shutting down."), _(PACKAGE_NAME)));

    // Probe the data directory lock to give an early error message, if possible
    // We cannot hold the data directory lock here, as the forking for daemon() hasn't yet happened,
    // and a fork will cause weird behavior to it.
    return LockDataDirectory(true);
}

bool AppInitLockDataDirectory()
{
    // After daemonization get the data directory lock again and hold on to it until exit
    // This creates a slight window for a race condition to happen, however this condition is harmless: it
    // will at most make us exit without printing a message to console.
    if (!LockDataDirectory(false)) {
        // Detailed error printed inside LockDataDirectory
        return false;
    }
    return true;
}

bool AppInitMain(InitInterfaces& interfaces)
{
    const CChainParams& chainparams = Params();
    // ********************************************************* Step 4a: application initialization
#ifndef WIN32
    CreatePidFile(GetPidFile(), getpid());
#endif
    if (g_logger->m_print_to_file) {
        if (gArgs.GetBoolArg("-shrinkdebugfile", g_logger->DefaultShrinkDebugFile())) {
            // Do this first since it both loads a bunch of debug.log into memory,
            // and because this needs to happen before any other debug.log printing
            g_logger->ShrinkDebugFile();
        }
        if (!g_logger->OpenDebugLog()) {
            return InitError(strprintf("Could not open debug log file %s",
                                       g_logger->m_file_path.string()));
        }
    }

    if (!g_logger->m_log_timestamps)
        LogPrintf("Startup time: %s\n", FormatISO8601DateTime(GetTime()));
    LogPrintf("Default data directory %s\n", GetDefaultDataDir().string());
    LogPrintf("Using data directory %s\n", GetDataDir().string());

    // Only log conf file usage message if conf file actually exists.
    fs::path config_file_path = GetConfigFile(gArgs.GetArg("-conf", BITCOIN_CONF_FILENAME));
    if (fs::exists(config_file_path)) {
        LogPrintf("Config file: %s\n", config_file_path.string());
    } else if (gArgs.IsArgSet("-conf")) {
        // Warn if no conf file exists at path provided by user
        InitWarning(strprintf(_("The specified config file %s does not exist\n"), config_file_path.string()));
    } else {
        // Not categorizing as "Warning" because it's the default behavior
        LogPrintf("Config file: %s (not found, skipping)\n", config_file_path.string());
    }

    LogPrintf("Using at most %i automatic connections (%i file descriptors available)\n", nMaxConnections, nFD);

    // Warn about relative -datadir path.
    if (gArgs.IsArgSet("-datadir") && !fs::path(gArgs.GetArg("-datadir", "")).is_absolute()) {
        LogPrintf("Warning: relative datadir option '%s' specified, which will be interpreted relative to the " /* Continued */
                  "current working directory '%s'. This is fragile, because if bitcoin is started in the future "
                  "from a different location, it will be unable to locate the current data files. There could "
                  "also be data loss if bitcoin is started while in a temporary directory.\n",
            gArgs.GetArg("-datadir", ""), fs::current_path().string());
    }

    InitSignatureCache();
    InitScriptExecutionCache();
    InitRangeproofCache();
    InitSurjectionproofCache();


    LogPrintf("Using %u threads for script verification\n", nScriptCheckThreads);
    if (nScriptCheckThreads) {
        for (int i=0; i<nScriptCheckThreads-1; i++)
            threadGroup.create_thread(&ThreadScriptCheck);
    }

    // Start the lightweight task scheduler thread
    CScheduler::Function serviceLoop = boost::bind(&CScheduler::serviceQueue, &scheduler);
    threadGroup.create_thread(boost::bind(&TraceThread<CScheduler::Function>, "scheduler", serviceLoop));

    GetMainSignals().RegisterBackgroundSignalScheduler(scheduler);
    GetMainSignals().RegisterWithMempoolSignals(mempool);

    // Create client interfaces for wallets that are supposed to be loaded
    // according to -wallet and -disablewallet options. This only constructs
    // the interfaces, it doesn't load wallet data. Wallets actually get loaded
    // when load() and start() interface methods are called below.
    g_wallet_init_interface.Construct(interfaces);

    /* Register RPC commands regardless of -server setting so they will be
     * available in the GUI RPC console even if external calls are disabled.
     */
    RegisterAllCoreRPCCommands(tableRPC);
    for (const auto& client : interfaces.chain_clients) {
        client->registerRpcs();
    }
    g_rpc_interfaces = &interfaces;
#if ENABLE_ZMQ
    RegisterZMQRPCCommands(tableRPC);
#endif

    // ELEMENTS:
    policyAsset = CAsset(uint256S(gArgs.GetArg("-feeasset", chainparams.GetConsensus().pegged_asset.GetHex())));

    /* Start the RPC server already.  It will be started in "warmup" mode
     * and not really process calls already (but it will signify connections
     * that the server is there and will be ready later).  Warmup mode will
     * be disabled when initialisation is finished.
     */
    if (gArgs.GetBoolArg("-server", false))
    {
        uiInterface.InitMessage_connect(SetRPCWarmupStatus);
        if (!AppInitServers())
            return InitError(_("Unable to start HTTP server. See debug log for details."));
    }

    // ********************************************************* Step 5: verify wallet database integrity
    for (const auto& client : interfaces.chain_clients) {
        if (!client->verify()) {
            return false;
        }
    }

    // ********************************************************* Step 6: network initialization
    // Note that we absolutely cannot open any actual connections
    // until the very end ("start node") as the UTXO/block state
    // is not yet setup and may end up being set up twice if we
    // need to reindex later.

    assert(!g_connman);
    g_connman = std::unique_ptr<CConnman>(new CConnman(GetRand(std::numeric_limits<uint64_t>::max()), GetRand(std::numeric_limits<uint64_t>::max())));
    CConnman& connman = *g_connman;

    peerLogic.reset(new PeerLogicValidation(&connman, scheduler, gArgs.GetBoolArg("-enablebip61", DEFAULT_ENABLE_BIP61)));
    RegisterValidationInterface(peerLogic.get());

    // sanitize comments per BIP-0014, format user agent and check total size
    std::vector<std::string> uacomments;
    for (const std::string& cmt : gArgs.GetArgs("-uacomment")) {
        if (cmt != SanitizeString(cmt, SAFE_CHARS_UA_COMMENT))
            return InitError(strprintf(_("User Agent comment (%s) contains unsafe characters."), cmt));
        uacomments.push_back(cmt);
    }
    strSubVersion = FormatSubVersion(CLIENT_NAME, CLIENT_VERSION, uacomments);
    if (strSubVersion.size() > MAX_SUBVERSION_LENGTH) {
        return InitError(strprintf(_("Total length of network version string (%i) exceeds maximum length (%i). Reduce the number or size of uacomments."),
            strSubVersion.size(), MAX_SUBVERSION_LENGTH));
    }

    if (gArgs.IsArgSet("-onlynet")) {
        std::set<enum Network> nets;
        for (const std::string& snet : gArgs.GetArgs("-onlynet")) {
            enum Network net = ParseNetwork(snet);
            if (net == NET_UNROUTABLE)
                return InitError(strprintf(_("Unknown network specified in -onlynet: '%s'"), snet));
            nets.insert(net);
        }
        for (int n = 0; n < NET_MAX; n++) {
            enum Network net = (enum Network)n;
            if (!nets.count(net))
                SetLimited(net);
        }
    }

    // Check for host lookup allowed before parsing any network related parameters
    fNameLookup = gArgs.GetBoolArg("-dns", DEFAULT_NAME_LOOKUP);

    bool proxyRandomize = gArgs.GetBoolArg("-proxyrandomize", DEFAULT_PROXYRANDOMIZE);
    // -proxy sets a proxy for all outgoing network traffic
    // -noproxy (or -proxy=0) as well as the empty string can be used to not set a proxy, this is the default
    std::string proxyArg = gArgs.GetArg("-proxy", "");
    SetLimited(NET_ONION);
    if (proxyArg != "" && proxyArg != "0") {
        CService proxyAddr;
        if (!Lookup(proxyArg.c_str(), proxyAddr, 9050, fNameLookup)) {
            return InitError(strprintf(_("Invalid -proxy address or hostname: '%s'"), proxyArg));
        }

        proxyType addrProxy = proxyType(proxyAddr, proxyRandomize);
        if (!addrProxy.IsValid())
            return InitError(strprintf(_("Invalid -proxy address or hostname: '%s'"), proxyArg));

        SetProxy(NET_IPV4, addrProxy);
        SetProxy(NET_IPV6, addrProxy);
        SetProxy(NET_ONION, addrProxy);
        SetNameProxy(addrProxy);
        SetLimited(NET_ONION, false); // by default, -proxy sets onion as reachable, unless -noonion later
    }

    // -onion can be used to set only a proxy for .onion, or override normal proxy for .onion addresses
    // -noonion (or -onion=0) disables connecting to .onion entirely
    // An empty string is used to not override the onion proxy (in which case it defaults to -proxy set above, or none)
    std::string onionArg = gArgs.GetArg("-onion", "");
    if (onionArg != "") {
        if (onionArg == "0") { // Handle -noonion/-onion=0
            SetLimited(NET_ONION); // set onions as unreachable
        } else {
            CService onionProxy;
            if (!Lookup(onionArg.c_str(), onionProxy, 9050, fNameLookup)) {
                return InitError(strprintf(_("Invalid -onion address or hostname: '%s'"), onionArg));
            }
            proxyType addrOnion = proxyType(onionProxy, proxyRandomize);
            if (!addrOnion.IsValid())
                return InitError(strprintf(_("Invalid -onion address or hostname: '%s'"), onionArg));
            SetProxy(NET_ONION, addrOnion);
            SetLimited(NET_ONION, false);
        }
    }

    // see Step 2: parameter interactions for more information about these
    fListen = gArgs.GetBoolArg("-listen", DEFAULT_LISTEN);
    fDiscover = gArgs.GetBoolArg("-discover", true);
    fRelayTxes = !gArgs.GetBoolArg("-blocksonly", DEFAULT_BLOCKSONLY);

    for (const std::string& strAddr : gArgs.GetArgs("-externalip")) {
        CService addrLocal;
        if (Lookup(strAddr.c_str(), addrLocal, GetListenPort(), fNameLookup) && addrLocal.IsValid())
            AddLocal(addrLocal, LOCAL_MANUAL);
        else
            return InitError(ResolveErrMsg("externalip", strAddr));
    }

#if ENABLE_ZMQ
    g_zmq_notification_interface = CZMQNotificationInterface::Create();

    if (g_zmq_notification_interface) {
        RegisterValidationInterface(g_zmq_notification_interface);
    }
#endif
    uint64_t nMaxOutboundLimit = 0; //unlimited unless -maxuploadtarget is set
    uint64_t nMaxOutboundTimeframe = MAX_UPLOAD_TIMEFRAME;

    if (gArgs.IsArgSet("-maxuploadtarget")) {
        nMaxOutboundLimit = gArgs.GetArg("-maxuploadtarget", DEFAULT_MAX_UPLOAD_TARGET)*1024*1024;
    }

    // ********************************************************* Step 7: load block chain

    fReindex = gArgs.GetBoolArg("-reindex", false);
    bool fReindexChainState = gArgs.GetBoolArg("-reindex-chainstate", false);

    // cache size calculations
    int64_t nTotalCache = (gArgs.GetArg("-dbcache", nDefaultDbCache) << 20);
    nTotalCache = std::max(nTotalCache, nMinDbCache << 20); // total cache cannot be less than nMinDbCache
    nTotalCache = std::min(nTotalCache, nMaxDbCache << 20); // total cache cannot be greater than nMaxDbcache
    int64_t nBlockTreeDBCache = std::min(nTotalCache / 8, nMaxBlockDBCache << 20);
    nTotalCache -= nBlockTreeDBCache;
    int64_t nTxIndexCache = std::min(nTotalCache / 8, gArgs.GetBoolArg("-txindex", DEFAULT_TXINDEX) ? nMaxTxIndexCache << 20 : 0);
    nTotalCache -= nTxIndexCache;
    int64_t nCoinDBCache = std::min(nTotalCache / 2, (nTotalCache / 4) + (1 << 23)); // use 25%-50% of the remainder for disk cache
    nCoinDBCache = std::min(nCoinDBCache, nMaxCoinsDBCache << 20); // cap total coins db cache
    nTotalCache -= nCoinDBCache;
    nCoinCacheUsage = nTotalCache; // the rest goes to in-memory cache
    int64_t nMempoolSizeMax = gArgs.GetArg("-maxmempool", DEFAULT_MAX_MEMPOOL_SIZE) * 1000000;
    LogPrintf("Cache configuration:\n");
    LogPrintf("* Using %.1fMiB for block index database\n", nBlockTreeDBCache * (1.0 / 1024 / 1024));
    if (gArgs.GetBoolArg("-txindex", DEFAULT_TXINDEX)) {
        LogPrintf("* Using %.1fMiB for transaction index database\n", nTxIndexCache * (1.0 / 1024 / 1024));
    }
    LogPrintf("* Using %.1fMiB for chain state database\n", nCoinDBCache * (1.0 / 1024 / 1024));
    LogPrintf("* Using %.1fMiB for in-memory UTXO set (plus up to %.1fMiB of unused mempool space)\n", nCoinCacheUsage * (1.0 / 1024 / 1024), nMempoolSizeMax * (1.0 / 1024 / 1024));

    bool fLoaded = false;
    while (!fLoaded && !ShutdownRequested()) {
        bool fReset = fReindex;
        std::string strLoadError;

        uiInterface.InitMessage(_("Loading block index..."));

        LOCK(cs_main);

        do {
            const int64_t load_block_index_start_time = GetTimeMillis();
            try {
                UnloadBlockIndex();
                pcoinsTip.reset();
                pcoinsdbview.reset();
                pcoinscatcher.reset();
                // new CBlockTreeDB tries to delete the existing file, which
                // fails if it's still open from the previous loop. Close it first:
                pblocktree.reset();
                pblocktree.reset(new CBlockTreeDB(nBlockTreeDBCache, false, fReset));

                if (fReset) {
                    pblocktree->WriteReindexing(true);
                    //If we're reindexing in prune mode, wipe away unusable block files and all undo data files
                    if (fPruneMode)
                        CleanupBlockRevFiles();
                }

                if (ShutdownRequested()) break;

                // LoadBlockIndex will load fHavePruned if we've ever removed a
                // block file from disk.
                // Note that it also sets fReindex based on the disk flag!
                // From here on out fReindex and fReset mean something different!
                if (!LoadBlockIndex(chainparams)) {
                    strLoadError = _("Error loading block database");
                    break;
                }

                // If the loaded chain has a wrong genesis, bail out immediately
                // (we're likely using a testnet datadir, or the other way around).
                if (!mapBlockIndex.empty() && !LookupBlockIndex(chainparams.GetConsensus().hashGenesisBlock)) {
                    return InitError(_("Incorrect or no genesis block found. Wrong datadir for network?"));
                }

                // Check for changed -prune state.  What we are concerned about is a user who has pruned blocks
                // in the past, but is now trying to run unpruned.
                if (fHavePruned && !fPruneMode) {
                    strLoadError = _("You need to rebuild the database using -reindex to go back to unpruned mode.  This will redownload the entire blockchain");
                    break;
                }

                // At this point blocktree args are consistent with what's on disk.
                // If we're not mid-reindex (based on disk + args), add a genesis block on disk
                // (otherwise we use the one already on disk).
                // This is called again in ThreadImport after the reindex completes.
                if (!fReindex && !LoadGenesisBlock(chainparams)) {
                    strLoadError = _("Error initializing block database");
                    break;
                }

                // At this point we're either in reindex or we've loaded a useful
                // block tree into mapBlockIndex!

                pcoinsdbview.reset(new CCoinsViewDB(nCoinDBCache, false, fReset || fReindexChainState));
                pcoinscatcher.reset(new CCoinsViewErrorCatcher(pcoinsdbview.get()));

                // If necessary, upgrade from older database format.
                // This is a no-op if we cleared the coinsviewdb with -reindex or -reindex-chainstate
                if (!pcoinsdbview->Upgrade()) {
                    strLoadError = _("Error upgrading chainstate database");
                    break;
                }

                // ReplayBlocks is a no-op if we cleared the coinsviewdb with -reindex or -reindex-chainstate
                if (!ReplayBlocks(chainparams, pcoinsdbview.get())) {
                    strLoadError = _("Unable to replay blocks. You will need to rebuild the database using -reindex-chainstate.");
                    break;
                }

                // The on-disk coinsdb is now in a good state, create the cache
                pcoinsTip.reset(new CCoinsViewCache(pcoinscatcher.get()));

                bool is_coinsview_empty = fReset || fReindexChainState || pcoinsTip->GetBestBlock().IsNull();
                if (!is_coinsview_empty) {
                    // LoadChainTip sets chainActive based on pcoinsTip's best block
                    if (!LoadChainTip(chainparams)) {
                        strLoadError = _("Error initializing block database");
                        break;
                    }
                    assert(chainActive.Tip() != nullptr);
                }

                if (!fReset) {
                    // Note that RewindBlockIndex MUST run even if we're about to -reindex-chainstate.
                    // It both disconnects blocks based on chainActive, and drops block data in
                    // mapBlockIndex based on lack of available witness data.
                    uiInterface.InitMessage(_("Rewinding blocks..."));
                    if (!RewindBlockIndex(chainparams)) {
                        strLoadError = _("Unable to rewind the database to a pre-fork state. You will need to redownload the blockchain");
                        break;
                    }
                }

                if (!is_coinsview_empty) {
                    uiInterface.InitMessage(_("Verifying blocks..."));
                    if (fHavePruned && gArgs.GetArg("-checkblocks", DEFAULT_CHECKBLOCKS) > MIN_BLOCKS_TO_KEEP) {
                        LogPrintf("Prune: pruned datadir may not have more than %d blocks; only checking available blocks\n",
                            MIN_BLOCKS_TO_KEEP);
                    }

                    CBlockIndex* tip = chainActive.Tip();
                    RPCNotifyBlockChange(true, tip);
                    if (tip && tip->nTime > GetAdjustedTime() + 2 * 60 * 60) {
                        strLoadError = _("The block database contains a block which appears to be from the future. "
                                "This may be due to your computer's date and time being set incorrectly. "
                                "Only rebuild the block database if you are sure that your computer's date and time are correct");
                        break;
                    }

                    if (!CVerifyDB().VerifyDB(chainparams, pcoinsdbview.get(), gArgs.GetArg("-checklevel", DEFAULT_CHECKLEVEL),
                                  gArgs.GetArg("-checkblocks", DEFAULT_CHECKBLOCKS))) {
                        strLoadError = _("Corrupted block database detected");
                        break;
                    }
                }
            } catch (const std::exception& e) {
                LogPrintf("%s\n", e.what());
                strLoadError = _("Error opening block database");
                break;
            }

            fLoaded = true;
            LogPrintf(" block index %15dms\n", GetTimeMillis() - load_block_index_start_time);
        } while(false);

        if (!fLoaded && !ShutdownRequested()) {
            // first suggest a reindex
            if (!fReset) {
                bool fRet = uiInterface.ThreadSafeQuestion(
                    strLoadError + ".\n\n" + _("Do you want to rebuild the block database now?"),
                    strLoadError + ".\nPlease restart with -reindex or -reindex-chainstate to recover.",
                    "", CClientUIInterface::MSG_ERROR | CClientUIInterface::BTN_ABORT);
                if (fRet) {
                    fReindex = true;
                    AbortShutdown();
                } else {
                    LogPrintf("Aborted block database rebuild. Exiting.\n");
                    return false;
                }
            } else {
                return InitError(strLoadError);
            }
        }
    }

    // As LoadBlockIndex can take several minutes, it's possible the user
    // requested to kill the GUI during the last operation. If so, exit.
    // As the program has not fully started yet, Shutdown() is possibly overkill.
    if (ShutdownRequested()) {
        LogPrintf("Shutdown requested. Exiting.\n");
        return false;
    }

    fs::path est_path = GetDataDir() / FEE_ESTIMATES_FILENAME;
    CAutoFile est_filein(fsbridge::fopen(est_path, "rb"), SER_DISK, CLIENT_VERSION);
    // Allowed to fail as this file IS missing on first startup.
    if (!est_filein.IsNull())
        ::feeEstimator.Read(est_filein);
    fFeeEstimatesInitialized = true;

    // ********************************************************* Step 8: start indexers
    if (gArgs.GetBoolArg("-txindex", DEFAULT_TXINDEX)) {
        g_txindex = MakeUnique<TxIndex>(nTxIndexCache, false, fReindex);
        g_txindex->Start();
    }

    // ********************************************************* Step 9: load wallet
    for (const auto& client : interfaces.chain_clients) {
        if (!client->load()) {
            return false;
        }
    }

    // ********************************************************* Step 10: data directory maintenance

    // if pruning, unset the service bit and perform the initial blockstore prune
    // after any wallet rescanning has taken place.
    if (fPruneMode) {
        LogPrintf("Unsetting NODE_NETWORK on prune mode\n");
        nLocalServices = ServiceFlags(nLocalServices & ~NODE_NETWORK);
        if (!fReindex) {
            uiInterface.InitMessage(_("Pruning blockstore..."));
            PruneAndFlush();
        }
    }

    if (chainparams.GetConsensus().vDeployments[Consensus::DEPLOYMENT_SEGWIT].nTimeout != 0) {
        // Only advertise witness capabilities if they have a reasonable start time.
        // This allows us to have the code merged without a defined softfork, by setting its
        // end time to 0.
        // Note that setting NODE_WITNESS is never required: the only downside from not
        // doing so is that after activation, no upgraded nodes will fetch from you.
        nLocalServices = ServiceFlags(nLocalServices | NODE_WITNESS);
    }

    // ********************************************************* Step 11: import blocks

    if (!CheckDiskSpace() && !CheckDiskSpace(0, true))
        return false;

    // Either install a handler to notify us when genesis activates, or set fHaveGenesis directly.
    // No locking, as this happens before any background thread is started.
    if (chainActive.Tip() == nullptr) {
        uiInterface.NotifyBlockTip_connect(BlockNotifyGenesisWait);
    } else {
        fHaveGenesis = true;
    }

    if (gArgs.IsArgSet("-blocknotify"))
        uiInterface.NotifyBlockTip_connect(BlockNotifyCallback);

    std::vector<fs::path> vImportFiles;
    for (const std::string& strFile : gArgs.GetArgs("-loadblock")) {
        vImportFiles.push_back(strFile);
    }

    threadGroup.create_thread(boost::bind(&ThreadImport, vImportFiles));

    // Wait for genesis block to be processed
    {
        WAIT_LOCK(g_genesis_wait_mutex, lock);
        // We previously could hang here if StartShutdown() is called prior to
        // ThreadImport getting started, so instead we just wait on a timer to
        // check ShutdownRequested() regularly.
        while (!fHaveGenesis && !ShutdownRequested()) {
            g_genesis_wait_cv.wait_for(lock, std::chrono::milliseconds(500));
        }
        uiInterface.NotifyBlockTip_disconnect(BlockNotifyGenesisWait);
    }

    if (ShutdownRequested()) {
        return false;
    }

    // ********************************************************* Step 12: start node

    int chain_active_height;

    //// debug print
    {
        LOCK(cs_main);
        LogPrintf("mapBlockIndex.size() = %u\n", mapBlockIndex.size());
        chain_active_height = chainActive.Height();
    }
    LogPrintf("nBestHeight = %d\n", chain_active_height);

    if (gArgs.GetBoolArg("-listenonion", DEFAULT_LISTEN_ONION))
        StartTorControl();

    Discover();

    // Map ports with UPnP
    if (gArgs.GetBoolArg("-upnp", DEFAULT_UPNP)) {
        StartMapPort();
    }

    CConnman::Options connOptions;
    connOptions.nLocalServices = nLocalServices;
    connOptions.nMaxConnections = nMaxConnections;
    connOptions.nMaxOutbound = std::min(MAX_OUTBOUND_CONNECTIONS, connOptions.nMaxConnections);
    connOptions.nMaxAddnode = MAX_ADDNODE_CONNECTIONS;
    connOptions.nMaxFeeler = 1;
    connOptions.nBestHeight = chain_active_height;
    connOptions.uiInterface = &uiInterface;
    connOptions.m_msgproc = peerLogic.get();
    connOptions.nSendBufferMaxSize = 1000*gArgs.GetArg("-maxsendbuffer", DEFAULT_MAXSENDBUFFER);
    connOptions.nReceiveFloodSize = 1000*gArgs.GetArg("-maxreceivebuffer", DEFAULT_MAXRECEIVEBUFFER);
    connOptions.m_added_nodes = gArgs.GetArgs("-addnode");

    connOptions.nMaxOutboundTimeframe = nMaxOutboundTimeframe;
    connOptions.nMaxOutboundLimit = nMaxOutboundLimit;

    for (const std::string& strBind : gArgs.GetArgs("-bind")) {
        CService addrBind;
        if (!Lookup(strBind.c_str(), addrBind, GetListenPort(), false)) {
            return InitError(ResolveErrMsg("bind", strBind));
        }
        connOptions.vBinds.push_back(addrBind);
    }
    for (const std::string& strBind : gArgs.GetArgs("-whitebind")) {
        CService addrBind;
        if (!Lookup(strBind.c_str(), addrBind, 0, false)) {
            return InitError(ResolveErrMsg("whitebind", strBind));
        }
        if (addrBind.GetPort() == 0) {
            return InitError(strprintf(_("Need to specify a port with -whitebind: '%s'"), strBind));
        }
        connOptions.vWhiteBinds.push_back(addrBind);
    }

    for (const auto& net : gArgs.GetArgs("-whitelist")) {
        CSubNet subnet;
        LookupSubNet(net.c_str(), subnet);
        if (!subnet.IsValid())
            return InitError(strprintf(_("Invalid netmask specified in -whitelist: '%s'"), net));
        connOptions.vWhitelistedRange.push_back(subnet);
    }

    connOptions.vSeedNodes = gArgs.GetArgs("-seednode");

    // Initiate outbound connections unless connect=0
    connOptions.m_use_addrman_outgoing = !gArgs.IsArgSet("-connect");
    if (!connOptions.m_use_addrman_outgoing) {
        const auto connect = gArgs.GetArgs("-connect");
        if (connect.size() != 1 || connect[0] != "0") {
            connOptions.m_specified_outgoing = connect;
        }
    }
    if (!connman.Start(scheduler, connOptions)) {
        return false;
    }

    // ********************************************************* Step 13: Load PAK List

    // First, make sure -enforce_pak and -acceptnonstdtxn aren't conflicting
    if (Params().GetEnforcePak() && gArgs.GetBoolArg("-acceptnonstdtxn", !Params().RequireStandard())) {
        return InitError("-enforce_pak can not be true if the network accepts non-standard transactions for relay.");
    }

    //Entire list of PAK entries from conf must be of valid format
    std::vector<std::string> pak_list_str = gArgs.GetArgs("-pak");
    bool valid_paklist = true;
    bool is_reject = false;
    std::vector<std::vector<unsigned char> > offline_keys;
    std::vector<std::vector<unsigned char> > online_keys;
    for (unsigned int i = 0; i < pak_list_str.size(); i++) {
        if (pak_list_str[i] == "reject") {
            is_reject = true;
            continue;
        }

        size_t colon_index = pak_list_str[i].find(":");
        if (colon_index == std::string::npos) {
            valid_paklist = false;
            break;
        }

        std::string offline = pak_list_str[i].substr(0, colon_index);
        std::string online = pak_list_str[i].substr(colon_index + 1);

        if (!IsHex(offline) || !IsHex(online) || offline.size() != 66 || online.size() != 66) {
            valid_paklist = false;
            break;
        }

        online_keys.push_back(ParseHex(online));
        offline_keys.push_back(ParseHex(offline));
    }
    // pak=reject must be alone
    if (is_reject && offline_keys.size() > 0)
        valid_paklist = false;
    if (!valid_paklist)
        return InitError(_("ERROR: Invalid PAK entries given in conf file."));
    if (is_reject || offline_keys.size() > 0) {
        CPAKList paklist;
        if(CPAKList::FromBytes(paklist, offline_keys, online_keys, is_reject)) {
            g_paklist_config = paklist;
        } else {
            return InitError(_("ERROR: Invalid PAK entries given in conf file."));
        }
    } else {
        g_paklist_config = boost::none;
    }

    // Read and parse committed pak list from disk
    CPAKList paklist;
    offline_keys.resize(0);
    online_keys.resize(0);
    bool reject;
    if (pblocktree->ReadPAKList(offline_keys, online_keys, reject)) {
        if (CPAKList::FromBytes(paklist, offline_keys, online_keys, reject)) {
            g_paklist_blockchain = paklist;
        } else {
            return InitError(_("ERROR: Read invalid PAK list."));
        }
    }

    // ********************************************************* Step 14: Check fedpeg
    // ELEMENTS:
    if (chainparams.GetConsensus().has_parent_chain) {
        // Will assert if not properly formatted
        const CScript& fedpeg_script = chainparams.GetConsensus().fedpegScript;
        unsigned int dummy_required;
        std::vector<std::vector<unsigned char>> dummy_keys;
        if (!MatchLiquidWatchman(fedpeg_script) &&
                fedpeg_script != CScript() << OP_TRUE &&
                !MatchMultisig(fedpeg_script, dummy_required, dummy_keys)) {
            return InitError(_("ERROR: Fedpegscript is not one of the accepted templates: OP_TRUE, CHECKMULTISIG, and Liquidv1"));
        }
    }

    // ********************************************************* Step 15: finished

    SetRPCWarmupFinished();

    // ELEMENTS:
    CScheduler::Function f2 = boost::bind(&MainchainRPCCheck, false);
    unsigned int check_rpc_every = gArgs.GetArg("-recheckpeginblockinterval", 120);
    if (check_rpc_every) {
        scheduler.scheduleEvery(f2, check_rpc_every);
    }
    uiInterface.InitMessage(_("Awaiting mainchain RPC warmup"));
    if (!MainchainRPCCheck(true)) { //Initial check, fail immediately
        return InitError(_("ERROR: elementsd is set to verify pegins but cannot get valid response from the mainchain daemon. Please check debug.log for more information.")
        + "\n\n"
        + strprintf(_("If you haven't setup a %s please get the latest stable version from %s or if you do not need to validate pegins set in your elements configuration %s"), "bitcoind", "https://bitcoincore.org/en/download/", "validatepegin=0"));
    }

    uiInterface.InitMessage(_("Done loading"));

    for (const auto& client : interfaces.chain_clients) {
        client->start(scheduler);
    }

    return true;
}<|MERGE_RESOLUTION|>--- conflicted
+++ resolved
@@ -43,15 +43,10 @@
 #include <txmempool.h>
 #include <torcontrol.h>
 #include <ui_interface.h>
-<<<<<<< HEAD
-#include <util.h>
-#include <utilmoneystr.h>
+#include <util/system.h>
+#include <util/moneystr.h>
 #include <utilstrencodings.h>
 #include <validation.h>
-=======
-#include <util/system.h>
-#include <util/moneystr.h>
->>>>>>> f617e05c
 #include <validationinterface.h>
 #include <warnings.h>
 #include <walletinitinterface.h>
@@ -1166,7 +1161,6 @@
         std::vector<std::string> vstrReplacementModes;
         boost::split(vstrReplacementModes, strReplacementModeList, boost::is_any_of(",+"));
         fEnableReplacement = (std::find(vstrReplacementModes.begin(), vstrReplacementModes.end(), "fee") != vstrReplacementModes.end());
-<<<<<<< HEAD
         if (fEnableReplacement) {
             fReplacementHonourOptOut = (std::find(vstrReplacementModes.begin(), vstrReplacementModes.end(), "-optin") == vstrReplacementModes.end());
             if (!fReplacementHonourOptOut) {
@@ -1182,8 +1176,6 @@
         InitGlobalAssetDir(gArgs.GetArgs("-assetdir"), default_asset_name);
     } catch (const std::exception& e) {
         return InitError(strprintf("Error in -assetdir: %s\n", e.what()));
-=======
->>>>>>> f617e05c
     }
 
     return true;
