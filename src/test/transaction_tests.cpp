--- conflicted
+++ resolved
@@ -312,13 +312,8 @@
     dummyTransactions[1].vout[0].nValue = 21*CENT;
     dummyTransactions[1].vout[0].scriptPubKey = GetScriptForDestination(PKHash(key[2].GetPubKey()));
     dummyTransactions[1].vout[1].nValue = 22*CENT;
-<<<<<<< HEAD
     dummyTransactions[1].vout[1].scriptPubKey = GetScriptForDestination(PKHash(key[3].GetPubKey()));
-    AddCoins(coinsRet, dummyTransactions[1], 0);
-=======
-    dummyTransactions[1].vout[1].scriptPubKey = GetScriptForDestination(key[3].GetPubKey().GetID());
     AddCoins(coinsRet, CTransaction(dummyTransactions[1]), 0);
->>>>>>> 519b0bc5
 
     return dummyTransactions;
 }
