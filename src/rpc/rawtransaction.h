// Copyright (c) 2017-2018 The Bitcoin Core developers
// Distributed under the MIT software license, see the accompanying
// file COPYING or http://www.opensource.org/licenses/mit-license.php.

#ifndef BITCOIN_RPC_RAWTRANSACTION_H
#define BITCOIN_RPC_RAWTRANSACTION_H

class CBasicKeyStore;
struct CMutableTransaction;
class UniValue;

namespace interfaces {
class Chain;
} // namespace interfaces

/** Sign a transaction with the given keystore and previous transactions */
UniValue SignTransaction(interfaces::Chain& chain, CMutableTransaction& mtx, const UniValue& prevTxs, CBasicKeyStore *keystore, bool tempKeystore, const UniValue& hashType);

<<<<<<< HEAD
/** Create a transaction from univalue parameters. If (and only if)
    output_pubkeys_out is null, the "nonce hack" of storing Confidential
    Assets output pubkeys in nonces will be used. */
CMutableTransaction ConstructTransaction(const UniValue& inputs_in, const UniValue& outputs_in, const UniValue& locktime, const UniValue& rbf, const UniValue& assets_in, std::vector<CPubKey>* output_pubkeys_out = nullptr);
=======
/** Create a transaction from univalue parameters */
CMutableTransaction ConstructTransaction(const UniValue& inputs_in, const UniValue& outputs_in, const UniValue& locktime, bool rbf);
>>>>>>> 00ffe5ac

#endif // BITCOIN_RPC_RAWTRANSACTION_H<|MERGE_RESOLUTION|>--- conflicted
+++ resolved
@@ -16,14 +16,9 @@
 /** Sign a transaction with the given keystore and previous transactions */
 UniValue SignTransaction(interfaces::Chain& chain, CMutableTransaction& mtx, const UniValue& prevTxs, CBasicKeyStore *keystore, bool tempKeystore, const UniValue& hashType);
 
-<<<<<<< HEAD
 /** Create a transaction from univalue parameters. If (and only if)
     output_pubkeys_out is null, the "nonce hack" of storing Confidential
     Assets output pubkeys in nonces will be used. */
-CMutableTransaction ConstructTransaction(const UniValue& inputs_in, const UniValue& outputs_in, const UniValue& locktime, const UniValue& rbf, const UniValue& assets_in, std::vector<CPubKey>* output_pubkeys_out = nullptr);
-=======
-/** Create a transaction from univalue parameters */
-CMutableTransaction ConstructTransaction(const UniValue& inputs_in, const UniValue& outputs_in, const UniValue& locktime, bool rbf);
->>>>>>> 00ffe5ac
+CMutableTransaction ConstructTransaction(const UniValue& inputs_in, const UniValue& outputs_in, const UniValue& locktime, bool rbf, const UniValue& assets_in, std::vector<CPubKey>* output_pubkeys_out = nullptr);
 
 #endif // BITCOIN_RPC_RAWTRANSACTION_H