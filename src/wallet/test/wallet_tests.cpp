// Copyright (c) 2012-2019 The Bitcoin Core developers
// Distributed under the MIT software license, see the accompanying
// file COPYING or http://www.opensource.org/licenses/mit-license.php.

#include <wallet/wallet.h>

#include <memory>
#include <set>
#include <stdint.h>
#include <utility>
#include <vector>

#include <consensus/validation.h>
#include <interfaces/chain.h>
#include <rpc/server.h>
#include <test/test_bitcoin.h>
#include <validation.h>
#include <wallet/coincontrol.h>
#include <wallet/test/wallet_test_fixture.h>
#include <policy/policy.h>

#include <boost/test/unit_test.hpp>
#include <univalue.h>

extern UniValue importmulti(const JSONRPCRequest& request);
extern UniValue dumpwallet(const JSONRPCRequest& request);
extern UniValue importwallet(const JSONRPCRequest& request);

BOOST_FIXTURE_TEST_SUITE(wallet_tests, WalletTestingSetup)

static void AddKey(CWallet& wallet, const CKey& key)
{
    LOCK(wallet.cs_wallet);
    wallet.AddKeyPubKey(key, key.GetPubKey());
}

BOOST_FIXTURE_TEST_CASE(scan_for_wallet_transactions, TestChain100Setup)
{
    auto chain = interfaces::MakeChain();

    // Cap last block file size, and mine new block in a new block file.
    CBlockIndex* oldTip = chainActive.Tip();
    GetBlockFileInfo(oldTip->GetBlockPos().nFile)->nSize = MAX_BLOCKFILE_SIZE;
    CreateAndProcessBlock({}, GetScriptForRawPubKey(coinbaseKey.GetPubKey()));
    CBlockIndex* newTip = chainActive.Tip();

    LockAnnotation lock(::cs_main);
    auto locked_chain = chain->lock();

    // Verify ScanForWalletTransactions accommodates a null start block.
    {
        CWallet wallet(*chain, WalletLocation(), WalletDatabase::CreateDummy());
        AddKey(wallet, coinbaseKey);
        WalletRescanReserver reserver(&wallet);
        reserver.reserve();
        CWallet::ScanResult result = wallet.ScanForWalletTransactions({} /* start_block */, {} /* stop_block */, reserver, false /* update */);
        BOOST_CHECK_EQUAL(result.status, CWallet::ScanResult::SUCCESS);
        BOOST_CHECK(result.last_failed_block.IsNull());
        BOOST_CHECK(result.last_scanned_block.IsNull());
        BOOST_CHECK(!result.last_scanned_height);
        BOOST_CHECK_EQUAL(wallet.GetImmatureBalance(), 0);
    }

    // Verify ScanForWalletTransactions picks up transactions in both the old
    // and new block files.
    {
        CWallet wallet(*chain, WalletLocation(), WalletDatabase::CreateDummy());
        AddKey(wallet, coinbaseKey);
        WalletRescanReserver reserver(&wallet);
        reserver.reserve();
<<<<<<< HEAD
        BOOST_CHECK_EQUAL(nullBlock, wallet.ScanForWalletTransactions(oldTip, nullptr, reserver));
        BOOST_CHECK_EQUAL(wallet.GetImmatureBalance()[CAsset()], 100 * COIN);
=======
        CWallet::ScanResult result = wallet.ScanForWalletTransactions(oldTip->GetBlockHash(), {} /* stop_block */, reserver, false /* update */);
        BOOST_CHECK_EQUAL(result.status, CWallet::ScanResult::SUCCESS);
        BOOST_CHECK(result.last_failed_block.IsNull());
        BOOST_CHECK_EQUAL(result.last_scanned_block, newTip->GetBlockHash());
        BOOST_CHECK_EQUAL(*result.last_scanned_height, newTip->nHeight);
        BOOST_CHECK_EQUAL(wallet.GetImmatureBalance(), 100 * COIN);
>>>>>>> 519b0bc5
    }

    // Prune the older block file.
    PruneOneBlockFile(oldTip->GetBlockPos().nFile);
    UnlinkPrunedFiles({oldTip->GetBlockPos().nFile});

    // Verify ScanForWalletTransactions only picks transactions in the new block
    // file.
    {
        CWallet wallet(*chain, WalletLocation(), WalletDatabase::CreateDummy());
        AddKey(wallet, coinbaseKey);
        WalletRescanReserver reserver(&wallet);
        reserver.reserve();
<<<<<<< HEAD
        BOOST_CHECK_EQUAL(oldTip, wallet.ScanForWalletTransactions(oldTip, nullptr, reserver));
        BOOST_CHECK_EQUAL(wallet.GetImmatureBalance()[CAsset()], 50 * COIN);
=======
        CWallet::ScanResult result = wallet.ScanForWalletTransactions(oldTip->GetBlockHash(), {} /* stop_block */, reserver, false /* update */);
        BOOST_CHECK_EQUAL(result.status, CWallet::ScanResult::FAILURE);
        BOOST_CHECK_EQUAL(result.last_failed_block, oldTip->GetBlockHash());
        BOOST_CHECK_EQUAL(result.last_scanned_block, newTip->GetBlockHash());
        BOOST_CHECK_EQUAL(*result.last_scanned_height, newTip->nHeight);
        BOOST_CHECK_EQUAL(wallet.GetImmatureBalance(), 50 * COIN);
>>>>>>> 519b0bc5
    }

    // Prune the remaining block file.
    PruneOneBlockFile(newTip->GetBlockPos().nFile);
    UnlinkPrunedFiles({newTip->GetBlockPos().nFile});

    // Verify ScanForWalletTransactions scans no blocks.
    {
        CWallet wallet(*chain, WalletLocation(), WalletDatabase::CreateDummy());
        AddKey(wallet, coinbaseKey);
        WalletRescanReserver reserver(&wallet);
        reserver.reserve();
        CWallet::ScanResult result = wallet.ScanForWalletTransactions(oldTip->GetBlockHash(), {} /* stop_block */, reserver, false /* update */);
        BOOST_CHECK_EQUAL(result.status, CWallet::ScanResult::FAILURE);
        BOOST_CHECK_EQUAL(result.last_failed_block, newTip->GetBlockHash());
        BOOST_CHECK(result.last_scanned_block.IsNull());
        BOOST_CHECK(!result.last_scanned_height);
        BOOST_CHECK_EQUAL(wallet.GetImmatureBalance(), 0);
    }
}

BOOST_FIXTURE_TEST_CASE(importmulti_rescan, TestChain100Setup)
{
    auto chain = interfaces::MakeChain();

    // Cap last block file size, and mine new block in a new block file.
    CBlockIndex* oldTip = chainActive.Tip();
    GetBlockFileInfo(oldTip->GetBlockPos().nFile)->nSize = MAX_BLOCKFILE_SIZE;
    CreateAndProcessBlock({}, GetScriptForRawPubKey(coinbaseKey.GetPubKey()));
    CBlockIndex* newTip = chainActive.Tip();

    LockAnnotation lock(::cs_main);
    auto locked_chain = chain->lock();

    // Prune the older block file.
    PruneOneBlockFile(oldTip->GetBlockPos().nFile);
    UnlinkPrunedFiles({oldTip->GetBlockPos().nFile});

    // Verify importmulti RPC returns failure for a key whose creation time is
    // before the missing block, and success for a key whose creation time is
    // after.
    {
        std::shared_ptr<CWallet> wallet = std::make_shared<CWallet>(*chain, WalletLocation(), WalletDatabase::CreateDummy());
        AddWallet(wallet);
        UniValue keys;
        keys.setArray();
        UniValue key;
        key.setObject();
        key.pushKV("scriptPubKey", HexStr(GetScriptForRawPubKey(coinbaseKey.GetPubKey())));
        key.pushKV("timestamp", 0);
        key.pushKV("internal", UniValue(true));
        keys.push_back(key);
        key.clear();
        key.setObject();
        CKey futureKey;
        futureKey.MakeNewKey(true);
        key.pushKV("scriptPubKey", HexStr(GetScriptForRawPubKey(futureKey.GetPubKey())));
        key.pushKV("timestamp", newTip->GetBlockTimeMax() + TIMESTAMP_WINDOW + 1);
        key.pushKV("internal", UniValue(true));
        keys.push_back(key);
        JSONRPCRequest request;
        request.params.setArray();
        request.params.push_back(keys);

        UniValue response = importmulti(request);
        BOOST_CHECK_EQUAL(response.write(),
            strprintf("[{\"success\":false,\"error\":{\"code\":-1,\"message\":\"Rescan failed for key with creation "
                      "timestamp %d. There was an error reading a block from time %d, which is after or within %d "
                      "seconds of key creation, and could contain transactions pertaining to the key. As a result, "
                      "transactions and coins using this key may not appear in the wallet. This error could be caused "
                      "by pruning or data corruption (see daemon log for details) and could be dealt with by "
                      "downloading and rescanning the relevant blocks (see -reindex and -rescan "
                      "options).\"}},{\"success\":true}]",
                              0, oldTip->GetBlockTimeMax(), TIMESTAMP_WINDOW));
        RemoveWallet(wallet);
    }
}

// Verify importwallet RPC starts rescan at earliest block with timestamp
// greater or equal than key birthday. Previously there was a bug where
// importwallet RPC would start the scan at the latest block with timestamp less
// than or equal to key birthday.
BOOST_FIXTURE_TEST_CASE(importwallet_rescan, TestChain100Setup)
{
    auto chain = interfaces::MakeChain();

    // Create two blocks with same timestamp to verify that importwallet rescan
    // will pick up both blocks, not just the first.
    const int64_t BLOCK_TIME = chainActive.Tip()->GetBlockTimeMax() + 5;
    SetMockTime(BLOCK_TIME);
    m_coinbase_txns.emplace_back(CreateAndProcessBlock({}, GetScriptForRawPubKey(coinbaseKey.GetPubKey())).vtx[0]);
    m_coinbase_txns.emplace_back(CreateAndProcessBlock({}, GetScriptForRawPubKey(coinbaseKey.GetPubKey())).vtx[0]);

    // Set key birthday to block time increased by the timestamp window, so
    // rescan will start at the block time.
    const int64_t KEY_TIME = BLOCK_TIME + TIMESTAMP_WINDOW;
    SetMockTime(KEY_TIME);
    m_coinbase_txns.emplace_back(CreateAndProcessBlock({}, GetScriptForRawPubKey(coinbaseKey.GetPubKey())).vtx[0]);

    auto locked_chain = chain->lock();

    std::string backup_file = (SetDataDir("importwallet_rescan") / "wallet.backup").string();

    // Import key into wallet and call dumpwallet to create backup file.
    {
        std::shared_ptr<CWallet> wallet = std::make_shared<CWallet>(*chain, WalletLocation(), WalletDatabase::CreateDummy());
        LOCK(wallet->cs_wallet);
        wallet->mapKeyMetadata[coinbaseKey.GetPubKey().GetID()].nCreateTime = KEY_TIME;
        wallet->AddKeyPubKey(coinbaseKey, coinbaseKey.GetPubKey());

        JSONRPCRequest request;
        request.params.setArray();
        request.params.push_back(backup_file);
        AddWallet(wallet);
        ::dumpwallet(request);
        RemoveWallet(wallet);
    }

    // Call importwallet RPC and verify all blocks with timestamps >= BLOCK_TIME
    // were scanned, and no prior blocks were scanned.
    {
        std::shared_ptr<CWallet> wallet = std::make_shared<CWallet>(*chain, WalletLocation(), WalletDatabase::CreateDummy());

        JSONRPCRequest request;
        request.params.setArray();
        request.params.push_back(backup_file);
        AddWallet(wallet);
        ::importwallet(request);
        RemoveWallet(wallet);

        LOCK(wallet->cs_wallet);
        BOOST_CHECK_EQUAL(wallet->mapWallet.size(), 3U);
        BOOST_CHECK_EQUAL(m_coinbase_txns.size(), 103U);
        for (size_t i = 0; i < m_coinbase_txns.size(); ++i) {
            bool found = wallet->GetWalletTx(m_coinbase_txns[i]->GetHash());
            bool expected = i >= 100;
            BOOST_CHECK_EQUAL(found, expected);
        }
    }

    SetMockTime(0);
}

// Check that GetImmatureCredit() returns a newly calculated value instead of
// the cached value after a MarkDirty() call.
//
// This is a regression test written to verify a bugfix for the immature credit
// function. Similar tests probably should be written for the other credit and
// debit functions.
BOOST_FIXTURE_TEST_CASE(coin_mark_dirty_immature_credit, TestChain100Setup)
{
    auto chain = interfaces::MakeChain();
    CWallet wallet(*chain, WalletLocation(), WalletDatabase::CreateDummy());
    CWalletTx wtx(&wallet, m_coinbase_txns.back());
    auto locked_chain = chain->lock();
    LOCK(wallet.cs_wallet);
    wtx.hashBlock = chainActive.Tip()->GetBlockHash();
    wtx.nIndex = 0;

    // Call GetImmatureCredit() once before adding the key to the wallet to
    // cache the current immature credit amount, which is 0.
    BOOST_CHECK_EQUAL(wtx.GetImmatureCredit(*locked_chain)[CAsset()], 0);

    // Invalidate the cached value, add the key, and make sure a new immature
    // credit amount is calculated.
    wtx.MarkDirty();
    wallet.AddKeyPubKey(coinbaseKey, coinbaseKey.GetPubKey());
    BOOST_CHECK_EQUAL(wtx.GetImmatureCredit(*locked_chain)[CAsset()], 50*COIN);
}

static int64_t AddTx(CWallet& wallet, uint32_t lockTime, int64_t mockTime, int64_t blockTime)
{
    CMutableTransaction tx;
    tx.nLockTime = lockTime;
    SetMockTime(mockTime);
    CBlockIndex* block = nullptr;
    if (blockTime > 0) {
        LockAnnotation lock(::cs_main);
        auto locked_chain = wallet.chain().lock();
        auto inserted = mapBlockIndex.emplace(GetRandHash(), new CBlockIndex);
        assert(inserted.second);
        const uint256& hash = inserted.first->first;
        block = inserted.first->second;
        block->nTime = blockTime;
        block->phashBlock = &hash;
    }

    CWalletTx wtx(&wallet, MakeTransactionRef(tx));
    if (block) {
        wtx.SetMerkleBranch(block->GetBlockHash(), 0);
    }
    {
        LOCK(cs_main);
        wallet.AddToWallet(wtx);
    }
    LOCK(wallet.cs_wallet);
    return wallet.mapWallet.at(wtx.GetHash()).nTimeSmart;
}

// Simple test to verify assignment of CWalletTx::nSmartTime value. Could be
// expanded to cover more corner cases of smart time logic.
BOOST_AUTO_TEST_CASE(ComputeTimeSmart)
{
    // New transaction should use clock time if lower than block time.
    BOOST_CHECK_EQUAL(AddTx(m_wallet, 1, 100, 120), 100);

    // Test that updating existing transaction does not change smart time.
    BOOST_CHECK_EQUAL(AddTx(m_wallet, 1, 200, 220), 100);

    // New transaction should use clock time if there's no block time.
    BOOST_CHECK_EQUAL(AddTx(m_wallet, 2, 300, 0), 300);

    // New transaction should use block time if lower than clock time.
    BOOST_CHECK_EQUAL(AddTx(m_wallet, 3, 420, 400), 400);

    // New transaction should use latest entry time if higher than
    // min(block time, clock time).
    BOOST_CHECK_EQUAL(AddTx(m_wallet, 4, 500, 390), 400);

    // If there are future entries, new transaction should use time of the
    // newest entry that is no more than 300 seconds ahead of the clock time.
    BOOST_CHECK_EQUAL(AddTx(m_wallet, 5, 50, 600), 300);

    // Reset mock time for other tests.
    SetMockTime(0);
}

BOOST_AUTO_TEST_CASE(LoadReceiveRequests)
{
    CTxDestination dest = PKHash();
    LOCK(m_wallet.cs_wallet);
    m_wallet.AddDestData(dest, "misc", "val_misc");
    m_wallet.AddDestData(dest, "rr0", "val_rr0");
    m_wallet.AddDestData(dest, "rr1", "val_rr1");

    auto values = m_wallet.GetDestValues("rr");
    BOOST_CHECK_EQUAL(values.size(), 2U);
    BOOST_CHECK_EQUAL(values[0], "val_rr0");
    BOOST_CHECK_EQUAL(values[1], "val_rr1");
}

class ListCoinsTestingSetup : public TestChain100Setup
{
public:
    ListCoinsTestingSetup()
    {
        CreateAndProcessBlock({}, GetScriptForRawPubKey(coinbaseKey.GetPubKey()));
        wallet = MakeUnique<CWallet>(*m_chain, WalletLocation(), WalletDatabase::CreateMock());
        bool firstRun;
        wallet->LoadWallet(firstRun);
        AddKey(*wallet, coinbaseKey);
        WalletRescanReserver reserver(wallet.get());
        reserver.reserve();
        CWallet::ScanResult result = wallet->ScanForWalletTransactions(chainActive.Genesis()->GetBlockHash(), {} /* stop_block */, reserver, false /* update */);
        BOOST_CHECK_EQUAL(result.status, CWallet::ScanResult::SUCCESS);
        BOOST_CHECK_EQUAL(result.last_scanned_block, chainActive.Tip()->GetBlockHash());
        BOOST_CHECK_EQUAL(*result.last_scanned_height, chainActive.Height());
        BOOST_CHECK(result.last_failed_block.IsNull());
    }

    ~ListCoinsTestingSetup()
    {
        wallet.reset();
    }

    CWalletTx& AddTx(CRecipient recipient)
    {
        CTransactionRef tx;
        std::vector<std::unique_ptr<CReserveKey>> reservekeys;
        reservekeys.push_back(std::unique_ptr<CReserveKey>(new CReserveKey(wallet.get())));
        CAmount fee;
        int changePos = -1;
        std::string error;
        CCoinControl dummy;
        BOOST_CHECK(wallet->CreateTransaction(*m_locked_chain, {recipient}, tx, reservekeys, fee, changePos, error, dummy));
        CValidationState state;
        BOOST_CHECK(wallet->CommitTransaction(tx, {}, {}, reservekeys, nullptr, state));
        CMutableTransaction blocktx;
        {
            LOCK(wallet->cs_wallet);
            blocktx = CMutableTransaction(*wallet->mapWallet.at(tx->GetHash()).tx);
        }
        CreateAndProcessBlock({CMutableTransaction(blocktx)}, GetScriptForRawPubKey(coinbaseKey.GetPubKey()));
        LOCK(wallet->cs_wallet);
        auto it = wallet->mapWallet.find(tx->GetHash());
        BOOST_CHECK(it != wallet->mapWallet.end());
        it->second.SetMerkleBranch(chainActive.Tip()->GetBlockHash(), 1);
        return it->second;
    }

    std::unique_ptr<interfaces::Chain> m_chain = interfaces::MakeChain();
    std::unique_ptr<interfaces::Chain::Lock> m_locked_chain = m_chain->assumeLocked();  // Temporary. Removed in upcoming lock cleanup
    std::unique_ptr<CWallet> wallet;
};

BOOST_FIXTURE_TEST_CASE(ListCoins, ListCoinsTestingSetup)
{
    std::string coinbaseAddress = coinbaseKey.GetPubKey().GetID().ToString();

    // Confirm ListCoins initially returns 1 coin grouped under coinbaseKey
    // address.
    std::map<CTxDestination, std::vector<COutput>> list;
    {
        LOCK2(cs_main, wallet->cs_wallet);
        list = wallet->ListCoins(*m_locked_chain);
    }
    BOOST_CHECK_EQUAL(list.size(), 1U);
    BOOST_CHECK_EQUAL(boost::get<PKHash>(list.begin()->first).ToString(), coinbaseAddress);
    BOOST_CHECK_EQUAL(list.begin()->second.size(), 1U);

    // Check initial balance from one mature coinbase transaction.
    BOOST_CHECK_EQUAL(50 * COIN, wallet->GetAvailableBalance()[CAsset()]);

    // Add a transaction creating a change address, and confirm ListCoins still
    // returns the coin associated with the change address underneath the
    // coinbaseKey pubkey, even though the change address has a different
    // pubkey.
    AddTx(CRecipient{GetScriptForRawPubKey({}), 1 * COIN, CAsset(), CPubKey(), false /* subtract fee */});
    {
        LOCK2(cs_main, wallet->cs_wallet);
        list = wallet->ListCoins(*m_locked_chain);
    }
    BOOST_CHECK_EQUAL(list.size(), 1U);
    BOOST_CHECK_EQUAL(boost::get<PKHash>(list.begin()->first).ToString(), coinbaseAddress);
    BOOST_CHECK_EQUAL(list.begin()->second.size(), 2U);

    // Lock both coins. Confirm number of available coins drops to 0.
    {
        LOCK2(cs_main, wallet->cs_wallet);
        std::vector<COutput> available;
        wallet->AvailableCoins(*m_locked_chain, available);
        BOOST_CHECK_EQUAL(available.size(), 2U);
    }
    for (const auto& group : list) {
        for (const auto& coin : group.second) {
            LOCK(wallet->cs_wallet);
            wallet->LockCoin(COutPoint(coin.tx->GetHash(), coin.i));
        }
    }
    {
        LOCK2(cs_main, wallet->cs_wallet);
        std::vector<COutput> available;
        wallet->AvailableCoins(*m_locked_chain, available);
        BOOST_CHECK_EQUAL(available.size(), 0U);
    }
    // Confirm ListCoins still returns same result as before, despite coins
    // being locked.
    {
        LOCK2(cs_main, wallet->cs_wallet);
        list = wallet->ListCoins(*m_locked_chain);
    }
    BOOST_CHECK_EQUAL(list.size(), 1U);
    BOOST_CHECK_EQUAL(boost::get<PKHash>(list.begin()->first).ToString(), coinbaseAddress);
    BOOST_CHECK_EQUAL(list.begin()->second.size(), 2U);
}

BOOST_FIXTURE_TEST_CASE(wallet_disableprivkeys, TestChain100Setup)
{
    auto chain = interfaces::MakeChain();
    std::shared_ptr<CWallet> wallet = std::make_shared<CWallet>(*chain, WalletLocation(), WalletDatabase::CreateDummy());
    wallet->SetMinVersion(FEATURE_LATEST);
    wallet->SetWalletFlag(WALLET_FLAG_DISABLE_PRIVATE_KEYS);
    BOOST_CHECK(!wallet->TopUpKeyPool(1000));
    CPubKey pubkey;
    BOOST_CHECK(!wallet->GetKeyFromPool(pubkey, false));
}

// Explicit calculation which is used to test the wallet constant
// We get the same virtual size due to rounding(weight/4) for both use_max_sig values
static size_t CalculateNestedKeyhashInputSize(bool use_max_sig)
{
    // Generate ephemeral valid pubkey
    CKey key;
    key.MakeNewKey(true);
    CPubKey pubkey = key.GetPubKey();

    // Generate pubkey hash
    uint160 key_hash(Hash160(pubkey.begin(), pubkey.end()));

    // Create inner-script to enter into keystore. Key hash can't be 0...
    CScript inner_script = CScript() << OP_0 << std::vector<unsigned char>(key_hash.begin(), key_hash.end());

    // Create outer P2SH script for the output
    uint160 script_id(Hash160(inner_script.begin(), inner_script.end()));
    CScript script_pubkey = CScript() << OP_HASH160 << std::vector<unsigned char>(script_id.begin(), script_id.end()) << OP_EQUAL;

    // Add inner-script to key store and key to watchonly
    CBasicKeyStore keystore;
    keystore.AddCScript(inner_script);
    keystore.AddKeyPubKey(key, pubkey);

    // Fill in dummy signatures for fee calculation.
    SignatureData sig_data;

    if (!ProduceSignature(keystore, use_max_sig ? DUMMY_MAXIMUM_SIGNATURE_CREATOR : DUMMY_SIGNATURE_CREATOR, script_pubkey, sig_data)) {
        // We're hand-feeding it correct arguments; shouldn't happen
        assert(false);
    }

    CTxIn tx_in;
    UpdateInput(tx_in, sig_data);
    return (size_t)GetVirtualTransactionInputSize(tx_in);
}

BOOST_FIXTURE_TEST_CASE(dummy_input_size_test, TestChain100Setup)
{
    BOOST_CHECK_EQUAL(CalculateNestedKeyhashInputSize(false), DUMMY_NESTED_P2WPKH_INPUT_SIZE);
    BOOST_CHECK_EQUAL(CalculateNestedKeyhashInputSize(true), DUMMY_NESTED_P2WPKH_INPUT_SIZE);
}

BOOST_AUTO_TEST_SUITE_END()<|MERGE_RESOLUTION|>--- conflicted
+++ resolved
@@ -68,17 +68,12 @@
         AddKey(wallet, coinbaseKey);
         WalletRescanReserver reserver(&wallet);
         reserver.reserve();
-<<<<<<< HEAD
-        BOOST_CHECK_EQUAL(nullBlock, wallet.ScanForWalletTransactions(oldTip, nullptr, reserver));
-        BOOST_CHECK_EQUAL(wallet.GetImmatureBalance()[CAsset()], 100 * COIN);
-=======
         CWallet::ScanResult result = wallet.ScanForWalletTransactions(oldTip->GetBlockHash(), {} /* stop_block */, reserver, false /* update */);
         BOOST_CHECK_EQUAL(result.status, CWallet::ScanResult::SUCCESS);
         BOOST_CHECK(result.last_failed_block.IsNull());
         BOOST_CHECK_EQUAL(result.last_scanned_block, newTip->GetBlockHash());
         BOOST_CHECK_EQUAL(*result.last_scanned_height, newTip->nHeight);
-        BOOST_CHECK_EQUAL(wallet.GetImmatureBalance(), 100 * COIN);
->>>>>>> 519b0bc5
+        BOOST_CHECK_EQUAL(wallet.GetImmatureBalance()[CAsset()], 100 * COIN);
     }
 
     // Prune the older block file.
@@ -92,17 +87,12 @@
         AddKey(wallet, coinbaseKey);
         WalletRescanReserver reserver(&wallet);
         reserver.reserve();
-<<<<<<< HEAD
-        BOOST_CHECK_EQUAL(oldTip, wallet.ScanForWalletTransactions(oldTip, nullptr, reserver));
-        BOOST_CHECK_EQUAL(wallet.GetImmatureBalance()[CAsset()], 50 * COIN);
-=======
         CWallet::ScanResult result = wallet.ScanForWalletTransactions(oldTip->GetBlockHash(), {} /* stop_block */, reserver, false /* update */);
         BOOST_CHECK_EQUAL(result.status, CWallet::ScanResult::FAILURE);
         BOOST_CHECK_EQUAL(result.last_failed_block, oldTip->GetBlockHash());
         BOOST_CHECK_EQUAL(result.last_scanned_block, newTip->GetBlockHash());
         BOOST_CHECK_EQUAL(*result.last_scanned_height, newTip->nHeight);
-        BOOST_CHECK_EQUAL(wallet.GetImmatureBalance(), 50 * COIN);
->>>>>>> 519b0bc5
+        BOOST_CHECK_EQUAL(wallet.GetImmatureBalance()[CAsset()], 50 * COIN);
     }
 
     // Prune the remaining block file.
