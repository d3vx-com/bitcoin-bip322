--- conflicted
+++ resolved
@@ -165,17 +165,12 @@
     std::vector<valtype> vSolutions;
     txnouttype whichType = Solver(scriptPubKey, vSolutions);
 
-<<<<<<< HEAD
     if (whichType == TX_NULL_DATA) {
         // This is data, not addresses
         return false;
     }
 
-    if (whichType == TX_PUBKEY)
-    {
-=======
     if (whichType == TX_PUBKEY) {
->>>>>>> 3832c25f
         CPubKey pubKey(vSolutions[0]);
         if (!pubKey.IsValid())
             return false;
