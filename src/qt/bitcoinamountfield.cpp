// Copyright (c) 2011-2018 The Bitcoin Core developers
// Distributed under the MIT software license, see the accompanying
// file COPYING or http://www.opensource.org/licenses/mit-license.php.

#include <qt/bitcoinamountfield.h>

#include <qt/bitcoinunits.h>
#include <qt/guiconstants.h>
#include <qt/qvaluecombobox.h>
#include <qt/guiutil.h>

#include <assetsdir.h>
#include <chainparams.h>

#include <QApplication>
#include <QAbstractSpinBox>
#include <QHBoxLayout>
#include <QKeyEvent>
#include <QLineEdit>

Q_DECLARE_METATYPE(CAsset)

/** QSpinBox that uses fixed-point numbers internally and uses our own
 * formatting/parsing functions.
 */
class AmountSpinBox: public QAbstractSpinBox
{
    Q_OBJECT

public:
    explicit AmountSpinBox(QWidget *parent):
        QAbstractSpinBox(parent),
        currentUnit(BitcoinUnits::BTC),
        singleStep(0)
    {
        current_asset = Params().GetConsensus().pegged_asset;

        setAlignment(Qt::AlignRight);

        connect(lineEdit(), &QLineEdit::textEdited, this, &AmountSpinBox::valueChanged);
    }

    QValidator::State validate(QString &text, int &pos) const
    {
        if(text.isEmpty())
            return QValidator::Intermediate;
        bool valid = false;
        parse(text, &valid);
        /* Make sure we return Intermediate so that fixup() is called on defocus */
        return valid ? QValidator::Intermediate : QValidator::Invalid;
    }

    void fixup(QString &input) const
    {
        bool valid;
        CAmount val;

        if (input.isEmpty() && !m_allow_empty) {
            valid = true;
            val = m_min_amount;
        } else {
            valid = false;
            val = parse(input, &valid);
        }

        if(valid)
        {
            val = qBound(m_min_amount, val, m_max_amount);
            input = GUIUtil::formatAssetAmount(current_asset, val, currentUnit, BitcoinUnits::separatorAlways, false);
            lineEdit()->setText(input);
        }
    }

<<<<<<< HEAD
    int currentPeggedUnit() const
=======
    CAmount value(bool *valid_out=nullptr) const
>>>>>>> 519b0bc5
    {
        assert(current_asset == Params().GetConsensus().pegged_asset);
        return currentUnit;
    }

    std::pair<CAsset, CAmount> value(bool *valid_out=0) const
    {
        return std::make_pair(current_asset, parse(text(), valid_out));
    }

    void setValue(const CAsset& asset, CAmount value)
    {
        current_asset = asset;
        lineEdit()->setText(GUIUtil::formatAssetAmount(asset, value, currentUnit, BitcoinUnits::separatorAlways, false));
        Q_EMIT valueChanged();
    }

    inline void setValue(const std::pair<CAsset, CAmount>& value)
    {
        setValue(value.first, value.second);
    }

    void SetAllowEmpty(bool allow)
    {
        m_allow_empty = allow;
    }

    void SetMinValue(const CAmount& value)
    {
        m_min_amount = value;
    }

    void SetMaxValue(const CAmount& value)
    {
        m_max_amount = value;
    }

    void stepBy(int steps)
    {
        bool valid = false;
        auto val = value(&valid);
        CAmount currentSingleStep = singleStep;
        if (!currentSingleStep) {
            if (current_asset == Params().GetConsensus().pegged_asset) {
                currentSingleStep = 100000;  // satoshis
            } else {
                currentSingleStep = 100000000;  // a whole asset
            }
        }
        val.second = val.second + steps * singleStep;
        val.second = qMax(val.second, CAmount(0));
        val.second = qBound(m_min_amount, val.second, m_max_amount);
        // FIXME: Add this back in when assets can have > MAX_MONEY
        // if (val.first == Params().GetConsensus().pegged_asset)
        {
            val.second = qMin(val.second, BitcoinUnits::maxMoney());
        }
        setValue(val);
    }

    void setDisplayUnit(const CAsset& asset)
    {
        if (asset == Params().GetConsensus().pegged_asset) {
            setDisplayUnit(currentUnit);
            return;
        }

        // Only used for bitcoins -> other asset
        // Leave the number alone, since the user probably intended it for this asset

        current_asset = asset;
        Q_EMIT valueChanged();
    }

    void setDisplayUnit(int unit)
    {
        bool valid = false;
        std::pair<CAsset, CAmount> val = value(&valid);
        const bool was_pegged = (val.first == Params().GetConsensus().pegged_asset);

        current_asset = Params().GetConsensus().pegged_asset;
        currentUnit = unit;

        if (!was_pegged) {
            // Leave the text as-is, if it's valid
            value(&valid);
            if (!valid) {
                clear();
            }
        } else
        if(valid)
            setValue(val);
        else
            clear();
        Q_EMIT valueChanged();
    }

    void setSingleStep(const CAmount& step)
    {
        singleStep = step;
    }

    QSize minimumSizeHint() const
    {
        if(cachedMinimumSizeHint.isEmpty())
        {
            ensurePolished();

            const QFontMetrics fm(fontMetrics());
            int h = lineEdit()->minimumSizeHint().height();
            int w = fm.width(BitcoinUnits::format(BitcoinUnits::BTC, BitcoinUnits::maxMoney(), false, BitcoinUnits::separatorAlways));
            w += 2; // cursor blinking space

            QStyleOptionSpinBox opt;
            initStyleOption(&opt);
            QSize hint(w, h);
            QSize extra(35, 6);
            opt.rect.setSize(hint + extra);
            extra += hint - style()->subControlRect(QStyle::CC_SpinBox, &opt,
                                                    QStyle::SC_SpinBoxEditField, this).size();
            // get closer to final result by repeating the calculation
            opt.rect.setSize(hint + extra);
            extra += hint - style()->subControlRect(QStyle::CC_SpinBox, &opt,
                                                    QStyle::SC_SpinBoxEditField, this).size();
            hint += extra;
            hint.setHeight(h);

            opt.rect = rect();

            cachedMinimumSizeHint = style()->sizeFromContents(QStyle::CT_SpinBox, &opt, hint, this)
                                    .expandedTo(QApplication::globalStrut());
        }
        return cachedMinimumSizeHint;
    }

private:
    CAsset current_asset;
    int currentUnit{BitcoinUnits::BTC};
    CAmount singleStep{CAmount(100000)}; // satoshis
    mutable QSize cachedMinimumSizeHint;
    bool m_allow_empty{true};
    CAmount m_min_amount{CAmount(0)};
    CAmount m_max_amount{BitcoinUnits::maxMoney()};

    /**
     * Parse a string into a number of base monetary units and
     * return validity.
     * @note Must return 0 if !valid.
     */
    CAmount parse(const QString &text, bool *valid_out=nullptr) const
    {
        CAmount val = 0;
        bool valid = GUIUtil::parseAssetAmount(current_asset, text, currentUnit, &val);
        if(valid)
        {
            // FIXME: Add this back in when assets can have > MAX_MONEY
            if (val < 0 || (val > BitcoinUnits::maxMoney() /*&& current_asset == Params().GetConsensus().pegged_asset*/)) {
                valid = false;
            }
        }
        if(valid_out)
            *valid_out = valid;
        return valid ? val : 0;
    }

protected:
    bool event(QEvent *event)
    {
        if (event->type() == QEvent::KeyPress || event->type() == QEvent::KeyRelease)
        {
            QKeyEvent *keyEvent = static_cast<QKeyEvent *>(event);
            if (keyEvent->key() == Qt::Key_Comma)
            {
                // Translate a comma into a period
                QKeyEvent periodKeyEvent(event->type(), Qt::Key_Period, keyEvent->modifiers(), ".", keyEvent->isAutoRepeat(), keyEvent->count());
                return QAbstractSpinBox::event(&periodKeyEvent);
            }
        }
        return QAbstractSpinBox::event(event);
    }

    StepEnabled stepEnabled() const
    {
        if (isReadOnly()) // Disable steps when AmountSpinBox is read-only
            return StepNone;
        if (text().isEmpty()) // Allow step-up with empty field
            return StepUpEnabled;

        StepEnabled rv = StepNone;
        bool valid = false;
        const std::pair<CAsset, CAmount> val = value(&valid);
        if(valid)
        {
            if (val.second > m_min_amount) {
                rv |= StepDownEnabled;
            }
            if (val.second < m_max_amount || val.first != Params().GetConsensus().pegged_asset) {
                rv |= StepUpEnabled;
            }
        }
        return rv;
    }

Q_SIGNALS:
    void valueChanged();
};

#include <qt/bitcoinamountfield.moc>

BitcoinAmountField::BitcoinAmountField(std::set<CAsset> allowed_assets, QWidget *parent) :
    QWidget(parent),
<<<<<<< HEAD
    m_allowed_assets(allowed_assets),
    amount(0)
=======
    amount(nullptr)
>>>>>>> 519b0bc5
{
    amount = new AmountSpinBox(this);
    amount->setLocale(QLocale::c());
    amount->installEventFilter(this);
    amount->setMaximumWidth(240);

    QHBoxLayout *layout = new QHBoxLayout(this);
    layout->addWidget(amount);
    unit = new QComboBox(this);
    m_allowed_assets = allowed_assets;
    for (const auto& asset : allowed_assets) {
        addAssetChoice(asset);
    }
    layout->addWidget(unit);
    layout->addStretch(1);
    layout->setContentsMargins(0,0,0,0);

    setLayout(layout);

    setFocusPolicy(Qt::TabFocus);
    setFocusProxy(amount);

    // If one if the widgets changes, the combined content changes as well
    connect(amount, &AmountSpinBox::valueChanged, this, &BitcoinAmountField::valueChanged);
    connect(unit, static_cast<void (QComboBox::*)(int)>(&QComboBox::currentIndexChanged), this, &BitcoinAmountField::unitChanged);

    // Set default based on configuration
    unitChanged(unit->currentIndex());
}

BitcoinAmountField::BitcoinAmountField(QWidget *parent) :
    BitcoinAmountField(std::set<CAsset>({Params().GetConsensus().pegged_asset}), parent)
{
}

void BitcoinAmountField::clear()
{
    amount->clear();
    unit->setCurrentIndex(0);
}

void BitcoinAmountField::setEnabled(bool fEnabled)
{
    amount->setEnabled(fEnabled);
    unit->setEnabled(fEnabled);
}

bool BitcoinAmountField::validate()
{
    bool valid = false;
    fullValue(&valid);
    setValid(valid);
    return valid;
}

void BitcoinAmountField::setValid(bool valid)
{
    if (valid)
        amount->setStyleSheet("");
    else
        amount->setStyleSheet(STYLE_INVALID);
}

bool BitcoinAmountField::eventFilter(QObject *object, QEvent *event)
{
    if (event->type() == QEvent::FocusIn)
    {
        // Clear invalid flag on focus
        setValid(true);
    }
    return QWidget::eventFilter(object, event);
}

QWidget *BitcoinAmountField::setupTabChain(QWidget *prev)
{
    QWidget::setTabOrder(prev, amount);
    QWidget::setTabOrder(amount, unit);
    return unit;
}

std::pair<CAsset, CAmount> BitcoinAmountField::fullValue(bool *valid_out) const
{
    return amount->value(valid_out);
}

void BitcoinAmountField::setFullValue(const CAsset& asset, const CAmount& value)
{
    amount->setValue(asset, value);
    setDisplayUnit(asset);
}

CAmount BitcoinAmountField::value(bool *valid_out) const
{
    std::pair<CAsset, CAmount> val = amount->value(valid_out);
    assert(val.first == Params().GetConsensus().pegged_asset);
    return val.second;
}

void BitcoinAmountField::setValue(const CAmount& value)
{
    amount->setValue(Params().GetConsensus().pegged_asset, value);
    setDisplayUnit(amount->currentPeggedUnit());
}

void BitcoinAmountField::SetAllowEmpty(bool allow)
{
    amount->SetAllowEmpty(allow);
}

void BitcoinAmountField::SetMinValue(const CAmount& value)
{
    amount->SetMinValue(value);
}

void BitcoinAmountField::SetMaxValue(const CAmount& value)
{
    amount->SetMaxValue(value);
}

void BitcoinAmountField::setReadOnly(bool fReadOnly)
{
    amount->setReadOnly(fReadOnly);
}

bool BitcoinAmountField::hasAssetChoice(const CAsset& asset) const
{
    if (asset == Params().GetConsensus().pegged_asset) {
        return -1 != unit->findData(0, Qt::UserRole);
    }
    return -1 != unit->findData(QVariant::fromValue(asset), Qt::UserRole);
}

void BitcoinAmountField::addAssetChoice(const CAsset& asset)
{
    if (asset == Params().GetConsensus().pegged_asset) {
        // Special handling
        for (const auto& pegged_unit : BitcoinUnits::availableUnits()) {
            unit->addItem(BitcoinUnits::shortName(pegged_unit), int(pegged_unit));
        }
        return;
    }
    unit->addItem(QString::fromStdString(gAssetsDir.GetIdentifier(asset)), QVariant::fromValue(asset));
}

void BitcoinAmountField::removeAssetChoice(const CAsset& asset)
{
    if (asset == Params().GetConsensus().pegged_asset) {
        // Special handling
        for (const auto& pegged_unit : BitcoinUnits::availableUnits()) {
            unit->removeItem(unit->findData(int(pegged_unit), Qt::UserRole));
        }
        return;
    }
    unit->removeItem(unit->findData(QVariant::fromValue(asset), Qt::UserRole));
}

void BitcoinAmountField::setAllowedAssets(const std::set<CAsset>& allowed_assets)
{
    std::set<CAsset> assets_to_remove;
    for (const auto& asset : m_allowed_assets) {
        if (!allowed_assets.count(asset)) {
            assets_to_remove.insert(asset);
        }
    }
    m_allowed_assets = allowed_assets;
    const QVariant& sel_userdata = unit->itemData(unit->currentIndex(), Qt::UserRole);
    const CAsset sel_asset = (sel_userdata.type() == QVariant::UserType) ? sel_userdata.value<CAsset>() : Params().GetConsensus().pegged_asset;
    for (const auto& asset : assets_to_remove) {
        // Leave it in place for now if it's selected
        if (sel_asset == asset) continue;

        removeAssetChoice(asset);
    }
    for (const auto& asset : allowed_assets) {
        if (!hasAssetChoice(asset)) {
            addAssetChoice(asset);
        }
    }
}

void BitcoinAmountField::unitChanged(int idx)
{
    const CAsset previous_asset = amount->value().first;

    // Use description tooltip for current unit for the combobox
    const QVariant& userdata = unit->itemData(idx, Qt::UserRole);
    if (userdata.type() == QVariant::UserType) {
        const CAsset asset = userdata.value<CAsset>();
        unit->setToolTip(tr("Custom asset (%1)").arg(QString::fromStdString(asset.GetHex())));

        amount->setDisplayUnit(asset);
    } else {
        // Determine new unit ID
        int newUnit = userdata.toInt();

        unit->setToolTip(BitcoinUnits::description(newUnit));

        amount->setDisplayUnit(newUnit);
    }

    if (!(m_allowed_assets.count(previous_asset) || amount->value().first == previous_asset)) {
        removeAssetChoice(previous_asset);
    }
}

void BitcoinAmountField::setDisplayUnit(const CAsset& asset)
{
    if (asset == Params().GetConsensus().pegged_asset) {
        setDisplayUnit(amount->currentPeggedUnit());
        return;
    }
    if (!hasAssetChoice(asset)) {
        addAssetChoice(asset);
    }
    unit->setCurrentIndex(unit->findData(QVariant::fromValue(asset), Qt::UserRole));
}

void BitcoinAmountField::setDisplayUnit(int newUnit)
{
    if (!hasAssetChoice(Params().GetConsensus().pegged_asset)) {
        addAssetChoice(Params().GetConsensus().pegged_asset);
    }
    unit->setCurrentIndex(unit->findData(newUnit, Qt::UserRole));
}

void BitcoinAmountField::setSingleStep(const CAmount& step)
{
    amount->setSingleStep(step);
}<|MERGE_RESOLUTION|>--- conflicted
+++ resolved
@@ -71,17 +71,13 @@
         }
     }
 
-<<<<<<< HEAD
     int currentPeggedUnit() const
-=======
-    CAmount value(bool *valid_out=nullptr) const
->>>>>>> 519b0bc5
     {
         assert(current_asset == Params().GetConsensus().pegged_asset);
         return currentUnit;
     }
 
-    std::pair<CAsset, CAmount> value(bool *valid_out=0) const
+    std::pair<CAsset, CAmount> value(bool *valid_out=nullptr) const
     {
         return std::make_pair(current_asset, parse(text(), valid_out));
     }
@@ -287,12 +283,8 @@
 
 BitcoinAmountField::BitcoinAmountField(std::set<CAsset> allowed_assets, QWidget *parent) :
     QWidget(parent),
-<<<<<<< HEAD
     m_allowed_assets(allowed_assets),
-    amount(0)
-=======
     amount(nullptr)
->>>>>>> 519b0bc5
 {
     amount = new AmountSpinBox(this);
     amount->setLocale(QLocale::c());
