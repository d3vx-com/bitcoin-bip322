// Copyright (c) 2011-2018 The Bitcoin Core developers
// Distributed under the MIT software license, see the accompanying
// file COPYING or http://www.opensource.org/licenses/mit-license.php.

#ifndef BITCOIN_QT_BITCOINAMOUNTFIELD_H
#define BITCOIN_QT_BITCOINAMOUNTFIELD_H

#include <amount.h>
#include <asset.h>

#include <set>
#include <QWidget>

class AmountSpinBox;

QT_BEGIN_NAMESPACE
class QComboBox;
QT_END_NAMESPACE

/** Widget for entering bitcoin amounts.
  */
class BitcoinAmountField: public QWidget
{
    Q_OBJECT

    // ugly hack: for some unknown reason CAmount (instead of qint64) does not work here as expected
    // discussion: https://github.com/bitcoin/bitcoin/pull/5117
    Q_PROPERTY(qint64 value READ value WRITE setValue NOTIFY valueChanged USER true)

public:
<<<<<<< HEAD
    explicit BitcoinAmountField(std::set<CAsset> allowed_assets, QWidget *parent = 0);
    explicit BitcoinAmountField(QWidget *parent = 0);

    std::pair<CAsset, CAmount> fullValue(bool *valid=0) const;
    void setFullValue(const CAsset& asset, const CAmount& value);

    CAmount value(bool *value=0) const;
=======
    explicit BitcoinAmountField(QWidget *parent = nullptr);

    CAmount value(bool *value=nullptr) const;
>>>>>>> 519b0bc5
    void setValue(const CAmount& value);

    /** If allow empty is set to false the field will be set to the minimum allowed value if left empty. **/
    void SetAllowEmpty(bool allow);

    /** Set the minimum value in satoshis **/
    void SetMinValue(const CAmount& value);

    /** Set the maximum value in satoshis **/
    void SetMaxValue(const CAmount& value);

    /** Set single step in satoshis **/
    void setSingleStep(const CAmount& step);

    /** Make read-only **/
    void setReadOnly(bool fReadOnly);

    /** Mark current value as invalid in UI. */
    void setValid(bool valid);
    /** Perform input validation, mark field as invalid if entered value is not valid. */
    bool validate();

    void setAllowedAssets(const std::set<CAsset>& allowed_assets);

    /** Change unit used to display amount. */
    void setDisplayUnit(const CAsset&);
    void setDisplayUnit(int unit);

    /** Make field empty and ready for new input. */
    void clear();

    /** Enable/Disable. */
    void setEnabled(bool fEnabled);

    /** Qt messes up the tab chain by default in some cases (issue https://bugreports.qt-project.org/browse/QTBUG-10907),
        in these cases we have to set it up manually.
    */
    QWidget *setupTabChain(QWidget *prev);

Q_SIGNALS:
    void valueChanged();

protected:
    /** Intercept focus-in event and ',' key presses */
    bool eventFilter(QObject *object, QEvent *event);

private:
    std::set<CAsset> m_allowed_assets;
    CAsset asset;
    AmountSpinBox *amount;
    QComboBox *unit;

    bool hasAssetChoice(const CAsset&) const;
    void addAssetChoice(const CAsset&);
    void removeAssetChoice(const CAsset&);

private Q_SLOTS:
    void unitChanged(int idx);

};

#endif // BITCOIN_QT_BITCOINAMOUNTFIELD_H<|MERGE_RESOLUTION|>--- conflicted
+++ resolved
@@ -28,19 +28,13 @@
     Q_PROPERTY(qint64 value READ value WRITE setValue NOTIFY valueChanged USER true)
 
 public:
-<<<<<<< HEAD
     explicit BitcoinAmountField(std::set<CAsset> allowed_assets, QWidget *parent = 0);
-    explicit BitcoinAmountField(QWidget *parent = 0);
+    explicit BitcoinAmountField(QWidget *parent = nullptr);
 
     std::pair<CAsset, CAmount> fullValue(bool *valid=0) const;
     void setFullValue(const CAsset& asset, const CAmount& value);
 
-    CAmount value(bool *value=0) const;
-=======
-    explicit BitcoinAmountField(QWidget *parent = nullptr);
-
     CAmount value(bool *value=nullptr) const;
->>>>>>> 519b0bc5
     void setValue(const CAmount& value);
 
     /** If allow empty is set to false the field will be set to the minimum allowed value if left empty. **/
