#!/usr/bin/env python3
# Copyright (c) 2016-2018 The Bitcoin Core developers
# Distributed under the MIT software license, see the accompanying
# file COPYING or http://www.opensource.org/licenses/mit-license.php.
"""Test segwit transactions and blocks on P2P network."""
from binascii import hexlify
import math
import random
import struct
import time

<<<<<<< HEAD
from test_framework.blocktools import create_block, create_coinbase, add_witness_commitment, WITNESS_COMMITMENT_HEADER
from test_framework.key import CECKey, CPubKey
=======
from test_framework.blocktools import create_block, create_coinbase, add_witness_commitment, get_witness_script, WITNESS_COMMITMENT_HEADER
from test_framework.key import ECKey
>>>>>>> 00ffe5ac
from test_framework.messages import (
    COIN,
    BIP125_SEQUENCE_NUMBER,
    CBlockHeader,
    CInv,
    COutPoint,
    CTransaction,
    CTxIn,
    CTxInWitness,
    CTxOut,
    CTxOutValue,
    CTxOutWitness,
    CTxWitness,
    MAX_BLOCK_BASE_SIZE,
    MSG_WITNESS_FLAG,
    NODE_NETWORK,
    NODE_WITNESS,
    msg_block,
    msg_getdata,
    msg_headers,
    msg_inv,
    msg_tx,
    msg_witness_block,
    msg_witness_tx,
    ser_uint256,
    ser_vector,
    sha256,
    uint256_from_str,
    FromHex,
)
from test_framework.mininode import (
    P2PInterface,
    mininode_lock,
)
from test_framework.script import (
    CScript,
    CScriptNum,
    CScriptOp,
    MAX_SCRIPT_ELEMENT_SIZE,
    OP_0,
    OP_1,
    OP_16,
    OP_2DROP,
    OP_CHECKMULTISIG,
    OP_CHECKSIG,
    OP_DROP,
    OP_DUP,
    OP_ELSE,
    OP_ENDIF,
    OP_EQUAL,
    OP_EQUALVERIFY,
    OP_HASH160,
    OP_IF,
    OP_RETURN,
    OP_TRUE,
    SIGHASH_ALL,
    SIGHASH_ANYONECANPAY,
    SIGHASH_NONE,
    SIGHASH_SINGLE,
    SegwitVersion1SignatureHash,
    SignatureHash,
    hash160,
)
from test_framework.test_framework import BitcoinTestFramework
from test_framework.util import (
    assert_equal,
    bytes_to_hex_str,
    connect_nodes,
    disconnect_nodes,
    get_bip9_status,
    hex_str_to_bytes,
    sync_blocks,
    sync_mempools,
    assert_raises_rpc_error,
)
from test_framework import util

# The versionbit bit used to signal activation of SegWit
VB_WITNESS_BIT = 1
VB_PERIOD = 144
VB_TOP_BITS = 0x20000000

MAX_SIGOP_COST = 80000

class UTXO():
    """Used to keep track of anyone-can-spend outputs that we can use in the tests."""
    def __init__(self, sha256, n, value):
        self.sha256 = sha256
        self.n = n
        self.nValue = value

def get_p2pkh_script(pubkeyhash):
    """Get the script associated with a P2PKH."""
    return CScript([CScriptOp(OP_DUP), CScriptOp(OP_HASH160), pubkeyhash, CScriptOp(OP_EQUALVERIFY), CScriptOp(OP_CHECKSIG)])

def sign_p2pk_witness_input(script, tx_to, in_idx, hashtype, value, key):
    """Add signature for a P2PK witness program."""
<<<<<<< HEAD
    tx_hash = SegwitVersion1SignatureHash(script, tx_to, in_idx, hashtype, CTxOutValue(value))
    signature = key.sign(tx_hash) + chr(hashtype).encode('latin-1')
=======
    tx_hash = SegwitVersion1SignatureHash(script, tx_to, in_idx, hashtype, value)
    signature = key.sign_ecdsa(tx_hash) + chr(hashtype).encode('latin-1')
>>>>>>> 00ffe5ac
    tx_to.wit.vtxinwit[in_idx].scriptWitness.stack = [signature, script]
    tx_to.rehash()

def get_virtual_size(witness_block):
    """Calculate the virtual size of a witness block.

    Virtual size is base + witness/4."""
    base_size = len(witness_block.serialize(with_witness=False))
    total_size = len(witness_block.serialize(with_witness=True))
    # the "+3" is so we round up
    vsize = int((3 * base_size + total_size + 3) / 4)
    return vsize

def test_transaction_acceptance(node, p2p, tx, with_witness, accepted, reason=None):
    """Send a transaction to the node and check that it's accepted to the mempool

    - Submit the transaction over the p2p interface
    - use the getrawmempool rpc to check for acceptance."""
    reason = [reason] if reason else []
    with node.assert_debug_log(expected_msgs=reason):
        p2p.send_message(msg_witness_tx(tx) if with_witness else msg_tx(tx))
        p2p.sync_with_ping()
        assert_equal(tx.hash in node.getrawmempool(), accepted)

def test_witness_block(node, p2p, block, accepted, with_witness=True, reason=None):
    """Send a block to the node and check that it's accepted

    - Submit the block over the p2p interface
    - use the getbestblockhash rpc to check for acceptance."""
    reason = [reason] if reason else []
    with node.assert_debug_log(expected_msgs=reason):
        p2p.send_message(msg_witness_block(block) if with_witness else msg_block(block))
        p2p.sync_with_ping()
        assert_equal(node.getbestblockhash() == block.hash, accepted)


class TestP2PConn(P2PInterface):
    def __init__(self):
        super().__init__()
        self.getdataset = set()

    def on_getdata(self, message):
        for inv in message.inv:
            self.getdataset.add(inv.hash)

    def announce_tx_and_wait_for_getdata(self, tx, timeout=60, success=True):
        with mininode_lock:
            self.last_message.pop("getdata", None)
        self.send_message(msg_inv(inv=[CInv(1, tx.sha256)]))
        if success:
            self.wait_for_getdata(timeout)
        else:
            time.sleep(timeout)
            assert not self.last_message.get("getdata")

    def announce_block_and_wait_for_getdata(self, block, use_header, timeout=60):
        with mininode_lock:
            self.last_message.pop("getdata", None)
            self.last_message.pop("getheaders", None)
        msg = msg_headers()
        msg.headers = [CBlockHeader(block)]
        if use_header:
            self.send_message(msg)
        else:
            self.send_message(msg_inv(inv=[CInv(2, block.sha256)]))
            self.wait_for_getheaders()
            self.send_message(msg)
        self.wait_for_getdata()

    def request_block(self, blockhash, inv_type, timeout=60):
        with mininode_lock:
            self.last_message.pop("block", None)
        self.send_message(msg_getdata(inv=[CInv(inv_type, blockhash)]))
        self.wait_for_block(blockhash, timeout)
        return self.last_message["block"].block

class SegWitTest(BitcoinTestFramework):
    def set_test_params(self):
        self.setup_clean_chain = True
        self.num_nodes = 3
        # This test tests SegWit both pre and post-activation, so use the normal BIP9 activation.
        self.extra_args = [["-whitelist=127.0.0.1", "-vbparams=segwit:0:999999999999"], ["-whitelist=127.0.0.1", "-acceptnonstdtxn=0", "-vbparams=segwit:0:999999999999"], ["-whitelist=127.0.0.1", "-vbparams=segwit:0:0"]]

    def skip_test_if_missing_module(self):
        self.skip_if_no_wallet()

    def setup_network(self):
        self.setup_nodes()
        connect_nodes(self.nodes[0], 1)
        connect_nodes(self.nodes[0], 2)
        self.sync_all()

    # Helper functions

    def build_next_block(self, version=4):
        """Build a block on top of node0's tip."""
        tip = self.nodes[0].getbestblockhash()
        height = self.nodes[0].getblockcount() + 1
        block_time = self.nodes[0].getblockheader(tip)["mediantime"] + 1
        block = create_block(int(tip, 16), create_coinbase(height), block_time)
        block.nVersion = version
        block.rehash()
        return block

    def update_witness_block_with_transactions(self, block, tx_list, nonce=0):
        """Add list of transactions to block, adds witness commitment, then solves."""
        block.vtx.extend(tx_list)
        add_witness_commitment(block, nonce)
        block.solve()

    def run_test(self):
        util.node_fastmerkle = self.nodes[0]
        # Setup the p2p connections
        # self.test_node sets NODE_WITNESS|NODE_NETWORK
        self.test_node = self.nodes[0].add_p2p_connection(TestP2PConn(), services=NODE_NETWORK | NODE_WITNESS)
        # self.old_node sets only NODE_NETWORK
        self.old_node = self.nodes[0].add_p2p_connection(TestP2PConn(), services=NODE_NETWORK)
        # self.std_node is for testing node1 (fRequireStandard=true)
        self.std_node = self.nodes[1].add_p2p_connection(TestP2PConn(), services=NODE_NETWORK | NODE_WITNESS)

        assert self.test_node.nServices & NODE_WITNESS != 0

        # Keep a place to store utxo's that can be used in later tests
        self.utxo = []

        # Segwit status 'defined'
        self.segwit_status = 'defined'

        self.test_non_witness_transaction()
        self.test_unnecessary_witness_before_segwit_activation()
        self.test_v0_outputs_arent_spendable()
        self.test_block_relay()
        self.advance_to_segwit_started()

        # Segwit status 'started'

        self.test_getblocktemplate_before_lockin()
        self.advance_to_segwit_lockin()

        # Segwit status 'locked_in'

        self.test_unnecessary_witness_before_segwit_activation()
        self.test_witness_tx_relay_before_segwit_activation()
        self.test_block_relay()
        self.test_standardness_v0()
        self.advance_to_segwit_active()

        # Segwit status 'active'

        self.test_p2sh_witness()
        self.test_witness_commitments()
        self.test_block_malleability()
        self.test_witness_block_size()
        self.test_submit_block()
        self.test_extra_witness_data()
        self.test_max_witness_push_length()
        self.test_max_witness_program_length()
        self.test_witness_input_length()
        self.test_block_relay()
        self.test_tx_relay_after_segwit_activation()
        self.test_standardness_v0()
        self.test_segwit_versions()
        self.test_premature_coinbase_witness_spend()
        self.test_uncompressed_pubkey()
        self.test_signature_version_1()
        self.test_non_standard_witness_blinding()
        self.test_non_standard_witness()
        self.test_upgrade_after_activation()
        self.test_witness_sigops()
        self.test_superfluous_witness()

    # Individual tests

    def subtest(func):  # noqa: N805
        """Wraps the subtests for logging and state assertions."""
        def func_wrapper(self, *args, **kwargs):
            self.log.info("Subtest: {} (Segwit status = {})".format(func.__name__, self.segwit_status))
            # Assert segwit status is as expected
            assert_equal(get_bip9_status(self.nodes[0], 'segwit')['status'], self.segwit_status)
            func(self, *args, **kwargs)
            # Each subtest should leave some utxos for the next subtest
            assert self.utxo
            sync_blocks(self.nodes)
            # Assert segwit status is as expected at end of subtest
            assert_equal(get_bip9_status(self.nodes[0], 'segwit')['status'], self.segwit_status)

        return func_wrapper

    @subtest
    def test_non_witness_transaction(self):
        """See if sending a regular transaction works, and create a utxo to use in later tests."""
        # Mine a block with an anyone-can-spend coinbase,
        # let it mature, then try to spend it.

        block = self.build_next_block(version=1)
        block.solve()
        self.test_node.send_message(msg_block(block))
        self.test_node.sync_with_ping()  # make sure the block was processed
        txid = block.vtx[0].sha256

        self.nodes[0].generate(99)  # let the block mature

        # Create a transaction that spends the coinbase
        tx = CTransaction()
        tx.vin.append(CTxIn(COutPoint(txid, 0), b""))
        tx.vout.append(CTxOut(49 * 100000000, CScript([OP_TRUE, OP_DROP] * 15 + [OP_TRUE])))
        tx.vout.append(CTxOut(50*COIN - 49*COIN)) # fee
        tx.calc_sha256()

        # Check that serializing it with or without witness is the same
        # This is a sanity check of our testing framework.
        assert_equal(msg_tx(tx).serialize(), msg_witness_tx(tx).serialize())

        self.test_node.send_message(msg_witness_tx(tx))
        self.test_node.sync_with_ping()  # make sure the tx was processed
        assert(tx.hash in self.nodes[0].getrawmempool())
        # Save this transaction for later
        self.utxo.append(UTXO(tx.sha256, 0, 49 * 100000000))
        self.nodes[0].generate(1)

    @subtest
    def test_unnecessary_witness_before_segwit_activation(self):
        """Verify that blocks with witnesses are rejected before activation."""

        tx = CTransaction()
        tx.vin.append(CTxIn(COutPoint(self.utxo[0].sha256, self.utxo[0].n), b""))
        tx.vout.append(CTxOut(self.utxo[0].nValue - 1000, CScript([OP_TRUE])))
        tx.vout.append(CTxOut(1000)) # fee
        tx.wit.vtxinwit.append(CTxInWitness())
        tx.wit.vtxinwit[0].scriptWitness.stack = [CScript([CScriptNum(1)])]

        # Verify the hash with witness differs from the txid
        # (otherwise our testing framework must be broken!)
        tx.rehash()
        assert(tx.sha256 != tx.calc_sha256(with_witness=True))

        # Construct a segwit-signaling block that includes the transaction.
        block = self.build_next_block(version=(VB_TOP_BITS | (1 << VB_WITNESS_BIT)))
        self.update_witness_block_with_transactions(block, [tx])
        # Sending witness data before activation is not allowed (anti-spam
        # rule).
        test_witness_block(self.nodes[0], self.test_node, block, accepted=False, reason='unexpected-witness')

        # But it should not be permanently marked bad...
        # Resend without witness information.
        self.test_node.send_message(msg_block(block))
        self.test_node.sync_with_ping()
        assert_equal(self.nodes[0].getbestblockhash(), block.hash)

        # Update our utxo list; we spent the first entry.
        self.utxo.pop(0)
        self.utxo.append(UTXO(tx.sha256, 0, tx.vout[0].nValue.getAmount()))

    @subtest
    def test_block_relay(self):
        """Test that block requests to NODE_WITNESS peer are with MSG_WITNESS_FLAG.

        This is true regardless of segwit activation.
        Also test that we don't ask for blocks from unupgraded peers."""

        blocktype = 2 | MSG_WITNESS_FLAG

        # test_node has set NODE_WITNESS, so all getdata requests should be for
        # witness blocks.
        # Test announcing a block via inv results in a getdata, and that
        # announcing a version 4 or random VB block with a header results in a getdata
        block1 = self.build_next_block()
        block1.solve()

        self.test_node.announce_block_and_wait_for_getdata(block1, use_header=False)
        assert(self.test_node.last_message["getdata"].inv[0].type == blocktype)
        test_witness_block(self.nodes[0], self.test_node, block1, True)

        block2 = self.build_next_block(version=4)
        block2.solve()

        self.test_node.announce_block_and_wait_for_getdata(block2, use_header=True)
        assert(self.test_node.last_message["getdata"].inv[0].type == blocktype)
        test_witness_block(self.nodes[0], self.test_node, block2, True)

        block3 = self.build_next_block(version=(VB_TOP_BITS | (1 << 15)))
        block3.solve()
        self.test_node.announce_block_and_wait_for_getdata(block3, use_header=True)
        assert(self.test_node.last_message["getdata"].inv[0].type == blocktype)
        test_witness_block(self.nodes[0], self.test_node, block3, True)

        # Check that we can getdata for witness blocks or regular blocks,
        # and the right thing happens.
        if self.segwit_status != 'active':
            # Before activation, we should be able to request old blocks with
            # or without witness, and they should be the same.
            chain_height = self.nodes[0].getblockcount()
            # Pick 10 random blocks on main chain, and verify that getdata's
            # for MSG_BLOCK, MSG_WITNESS_BLOCK, and rpc getblock() are equal.
            all_heights = list(range(chain_height + 1))
            random.shuffle(all_heights)
            all_heights = all_heights[0:10]
            for height in all_heights:
                block_hash = self.nodes[0].getblockhash(height)
                rpc_block = self.nodes[0].getblock(block_hash, False)
                block_hash = int(block_hash, 16)
                block = self.test_node.request_block(block_hash, 2)
                wit_block = self.test_node.request_block(block_hash, 2 | MSG_WITNESS_FLAG)
                assert_equal(block.serialize(True), wit_block.serialize(True))
                assert_equal(block.serialize(), hex_str_to_bytes(rpc_block))
        else:
            # After activation, witness blocks and non-witness blocks should
            # be different.  Verify rpc getblock() returns witness blocks, while
            # getdata respects the requested type.
            block = self.build_next_block()
            self.update_witness_block_with_transactions(block, [])
            # This gives us a witness commitment.
            assert(len(block.vtx[0].wit.vtxinwit) == 1)
            assert(len(block.vtx[0].wit.vtxinwit[0].scriptWitness.stack) == 1)
            test_witness_block(self.nodes[0], self.test_node, block, accepted=True)
            # Now try to retrieve it...
            rpc_block = self.nodes[0].getblock(block.hash, False)
            non_wit_block = self.test_node.request_block(block.sha256, 2)
            wit_block = self.test_node.request_block(block.sha256, 2 | MSG_WITNESS_FLAG)
            assert_equal(wit_block.serialize(True), hex_str_to_bytes(rpc_block))
            assert_equal(wit_block.serialize(False), non_wit_block.serialize())
            assert_equal(wit_block.serialize(True), block.serialize(True))

            # Test size, vsize, weight
            rpc_details = self.nodes[0].getblock(block.hash, True)
            assert_equal(rpc_details["size"], len(block.serialize(True)))
            assert_equal(rpc_details["strippedsize"], len(block.serialize(False)))
            weight = 3 * len(block.serialize(False)) + len(block.serialize(True))
            assert_equal(rpc_details["weight"], weight)

            # Upgraded node should not ask for blocks from unupgraded
            block4 = self.build_next_block(version=4)
            block4.solve()
            self.old_node.getdataset = set()

            # Blocks can be requested via direct-fetch (immediately upon processing the announcement)
            # or via parallel download (with an indeterminate delay from processing the announcement)
            # so to test that a block is NOT requested, we could guess a time period to sleep for,
            # and then check. We can avoid the sleep() by taking advantage of transaction getdata's
            # being processed after block getdata's, and announce a transaction as well,
            # and then check to see if that particular getdata has been received.
            # Since 0.14, inv's will only be responded to with a getheaders, so send a header
            # to announce this block.
            msg = msg_headers()
            msg.headers = [CBlockHeader(block4)]
            self.old_node.send_message(msg)
            self.old_node.announce_tx_and_wait_for_getdata(block4.vtx[0])
            assert(block4.sha256 not in self.old_node.getdataset)

    @subtest
    def test_v0_outputs_arent_spendable(self):
        """Test that v0 outputs aren't spendable before segwit activation.

        ~6 months after segwit activation, the SCRIPT_VERIFY_WITNESS flag was
        backdated so that it applies to all blocks, going back to the genesis
        block.

        Consequently, version 0 witness outputs are never spendable without
        witness, and so can't be spent before segwit activation (the point at which
        blocks are permitted to contain witnesses)."""

        # node2 doesn't need to be connected for this test.
        # (If it's connected, node0 may propagate an invalid block to it over
        # compact blocks and the nodes would have inconsistent tips.)
        disconnect_nodes(self.nodes[0], 2)

        # Create two outputs, a p2wsh and p2sh-p2wsh
        witness_program = CScript([OP_TRUE])
        witness_hash = sha256(witness_program)
        script_pubkey = CScript([OP_0, witness_hash])

        p2sh_pubkey = hash160(script_pubkey)
        p2sh_script_pubkey = CScript([OP_HASH160, p2sh_pubkey, OP_EQUAL])

        value = self.utxo[0].nValue // 3

        tx = CTransaction()
        tx.vin = [CTxIn(COutPoint(self.utxo[0].sha256, self.utxo[0].n), b'')]
        tx.vout = [CTxOut(value, script_pubkey), CTxOut(value, p2sh_script_pubkey)]
        tx.vout.append(CTxOut(value, CScript([OP_TRUE])))
        if self.utxo[0].nValue % 3 > 0:
            tx.vout.append(CTxOut(self.utxo[0].nValue - 3*value))
        tx.rehash()
        txid = tx.sha256

        # Add it to a block
        block = self.build_next_block()
        self.update_witness_block_with_transactions(block, [tx])
        # Verify that segwit isn't activated. A block serialized with witness
        # should be rejected prior to activation.
        test_witness_block(self.nodes[0], self.test_node, block, accepted=False, with_witness=True, reason='unexpected-witness')
        # Now send the block without witness. It should be accepted
        test_witness_block(self.nodes[0], self.test_node, block, accepted=True, with_witness=False)

        # Now try to spend the outputs. This should fail since SCRIPT_VERIFY_WITNESS is always enabled.
        p2wsh_tx = CTransaction()
        p2wsh_tx.vin = [CTxIn(COutPoint(txid, 0), b'')]
        p2wsh_tx.vout = [CTxOut(value, CScript([OP_TRUE]))]
        p2wsh_tx.wit.vtxinwit.append(CTxInWitness())
        p2wsh_tx.wit.vtxinwit[0].scriptWitness.stack = [CScript([OP_TRUE])]
        p2wsh_tx.rehash()

        p2sh_p2wsh_tx = CTransaction()
        p2sh_p2wsh_tx.vin = [CTxIn(COutPoint(txid, 1), CScript([script_pubkey]))]
        p2sh_p2wsh_tx.vout = [CTxOut(value, CScript([OP_TRUE]))]
        p2sh_p2wsh_tx.wit.vtxinwit.append(CTxInWitness())
        p2sh_p2wsh_tx.wit.vtxinwit[0].scriptWitness.stack = [CScript([OP_TRUE])]
        p2sh_p2wsh_tx.rehash()

        for tx in [p2wsh_tx, p2sh_p2wsh_tx]:

            block = self.build_next_block()
            self.update_witness_block_with_transactions(block, [tx])

            # When the block is serialized with a witness, the block will be rejected because witness
            # data isn't allowed in blocks that don't commit to witness data.
            test_witness_block(self.nodes[0], self.test_node, block, accepted=False, with_witness=True, reason='unexpected-witness')

            # When the block is serialized without witness, validation fails because the transaction is
            # invalid (transactions are always validated with SCRIPT_VERIFY_WITNESS so a segwit v0 transaction
            # without a witness is invalid).
            # Note: The reject reason for this failure could be
            # 'block-validation-failed' (if script check threads > 1) or
            # 'non-mandatory-script-verify-flag (Witness program was passed an
            # empty witness)' (otherwise).
            # TODO: support multiple acceptable reject reasons.
            test_witness_block(self.nodes[0], self.test_node, block, accepted=False, with_witness=False)

        connect_nodes(self.nodes[0], 2)

        self.utxo.pop(0)
        self.utxo.append(UTXO(txid, 2, value))

    @subtest
    def advance_to_segwit_started(self):
        """Mine enough blocks for segwit's vb state to be 'started'."""
        height = self.nodes[0].getblockcount()
        # Will need to rewrite the tests here if we are past the first period
        assert(height < VB_PERIOD - 1)
        # Advance to end of period, status should now be 'started'
        self.nodes[0].generate(VB_PERIOD - height - 1)
        assert_equal(get_bip9_status(self.nodes[0], 'segwit')['status'], 'started')
        self.segwit_status = 'started'

    @subtest
    def test_getblocktemplate_before_lockin(self):
        #txid = int(self.nodes[0].sendtoaddress(self.nodes[0].getnewaddress(), 1), 16)
        int(self.nodes[0].sendtoaddress(self.nodes[0].getnewaddress(), 1), 16)

        for node in [self.nodes[0], self.nodes[2]]:
            gbt_results = node.getblocktemplate({"rules": ["segwit"]})
            block_version = gbt_results['version']
            if node == self.nodes[2]:
                # If this is a non-segwit node, we should not get a witness
                # commitment, nor a version bit signalling segwit.
                assert_equal(block_version & (1 << VB_WITNESS_BIT), 0)
                assert('default_witness_commitment' not in gbt_results)
            else:
                # For segwit-aware nodes, check the version bit and the witness
                # commitment are correct.
                assert(block_version & (1 << VB_WITNESS_BIT) != 0)
                assert('default_witness_commitment' in gbt_results)
                # ELEMENTS: disabled
                #witness_commitment = gbt_results['default_witness_commitment']
                # Check that default_witness_commitment is present.
                #witness_root = CBlock.get_merkle_root([ser_uint256(0), ser_uint256(txid)])
                #script = get_witness_script(witness_root, 0)
                #assert_equal(witness_commitment, bytes_to_hex_str(script))

    @subtest
    def advance_to_segwit_lockin(self):
        """Mine enough blocks to lock in segwit, but don't activate."""
        height = self.nodes[0].getblockcount()
        # Advance to end of period, and verify lock-in happens at the end
        self.nodes[0].generate(VB_PERIOD - 1)
        height = self.nodes[0].getblockcount()
        assert((height % VB_PERIOD) == VB_PERIOD - 2)
        assert_equal(get_bip9_status(self.nodes[0], 'segwit')['status'], 'started')
        self.nodes[0].generate(1)
        assert_equal(get_bip9_status(self.nodes[0], 'segwit')['status'], 'locked_in')
        self.segwit_status = 'locked_in'

    @subtest
    def test_witness_tx_relay_before_segwit_activation(self):

        # Generate a transaction that doesn't require a witness, but send it
        # with a witness.  Should be rejected for premature-witness, but should
        # not be added to recently rejected list.
        tx = CTransaction()
        tx.vin.append(CTxIn(COutPoint(self.utxo[0].sha256, self.utxo[0].n), b""))
        tx.vout.append(CTxOut(self.utxo[0].nValue - 1000, CScript([OP_TRUE, OP_DROP] * 15 + [OP_TRUE])))
        tx.vout.append(CTxOut(1000)) # fee
        tx.wit.vtxinwit.append(CTxInWitness())
        tx.wit.vtxinwit[0].scriptWitness.stack = [b'a']
        tx.rehash()

        tx_hash = tx.sha256
        tx_value = tx.vout[0].nValue.getAmount()

        # Verify that if a peer doesn't set nServices to include NODE_WITNESS,
        # the getdata is just for the non-witness portion.
        self.old_node.announce_tx_and_wait_for_getdata(tx)
        assert(self.old_node.last_message["getdata"].inv[0].type == 1)

        # Since we haven't delivered the tx yet, inv'ing the same tx from
        # a witness transaction ought not result in a getdata.
        self.test_node.announce_tx_and_wait_for_getdata(tx, timeout=2, success=False)

        # Delivering this transaction with witness should fail (no matter who
        # its from)
        assert_equal(len(self.nodes[0].getrawmempool()), 0)
        assert_equal(len(self.nodes[1].getrawmempool()), 0)
        test_transaction_acceptance(self.nodes[0], self.old_node, tx, with_witness=True, accepted=False)
        test_transaction_acceptance(self.nodes[0], self.test_node, tx, with_witness=True, accepted=False)

        # But eliminating the witness should fix it
        test_transaction_acceptance(self.nodes[0], self.test_node, tx, with_witness=False, accepted=True)

        # Cleanup: mine the first transaction and update utxo
        self.nodes[0].generate(1)
        assert_equal(len(self.nodes[0].getrawmempool()), 0)

        self.utxo.pop(0)
        self.utxo.append(UTXO(tx_hash, 0, tx_value))

    @subtest
    def test_standardness_v0(self):
        """Test V0 txout standardness.

        V0 segwit outputs and inputs are always standard.
        V0 segwit inputs may only be mined after activation, but not before."""

        witness_program = CScript([OP_TRUE])
        witness_hash = sha256(witness_program)
        script_pubkey = CScript([OP_0, witness_hash])

        p2sh_pubkey = hash160(witness_program)
        p2sh_script_pubkey = CScript([OP_HASH160, p2sh_pubkey, OP_EQUAL])

        # First prepare a p2sh output (so that spending it will pass standardness)
        p2sh_tx = CTransaction()
        p2sh_tx.vin = [CTxIn(COutPoint(self.utxo[0].sha256, self.utxo[0].n), b"")]
        p2sh_tx.vout = [CTxOut(self.utxo[0].nValue - 1000, p2sh_script_pubkey)]
        p2sh_tx.vout.append(CTxOut(1000)) # fee
        p2sh_tx.rehash()

        # Mine it on test_node to create the confirmed output.
        test_transaction_acceptance(self.nodes[0], self.test_node, p2sh_tx, with_witness=True, accepted=True)
        self.nodes[0].generate(1)
        sync_blocks(self.nodes)

        # Now test standardness of v0 P2WSH outputs.
        # Start by creating a transaction with two outputs.
        tx = CTransaction()
        tx.vin = [CTxIn(COutPoint(p2sh_tx.sha256, 0), CScript([witness_program]))]
        tx.vout = [CTxOut(p2sh_tx.vout[0].nValue.getAmount() - 10000, script_pubkey)]
        tx.vout.append(CTxOut(8000, script_pubkey))  # Might burn this later
        tx.vout.append(CTxOut(2000)) # fee
        tx.vin[0].nSequence = BIP125_SEQUENCE_NUMBER  # Just to have the option to bump this tx from the mempool
        tx.rehash()

        # This is always accepted, since the mempool policy is to consider segwit as always active
        # and thus allow segwit outputs
        test_transaction_acceptance(self.nodes[1], self.std_node, tx, with_witness=True, accepted=True)

        # Now create something that looks like a P2PKH output. This won't be spendable.
        script_pubkey = CScript([OP_0, hash160(witness_hash)])
        tx2 = CTransaction()
        # tx was accepted, so we spend the second output.
        tx2.vin = [CTxIn(COutPoint(tx.sha256, 1), b"")]
        tx2.vout = [CTxOut(7000, script_pubkey)]
        tx2.vout.append(CTxOut(1000)) # fee
        tx2.wit.vtxinwit.append(CTxInWitness())
        tx2.wit.vtxinwit[0].scriptWitness.stack = [witness_program]
        tx2.rehash()

        test_transaction_acceptance(self.nodes[1], self.std_node, tx2, with_witness=True, accepted=True)

        # Now update self.utxo for later tests.
        tx3 = CTransaction()
        # tx and tx2 were both accepted.  Don't bother trying to reclaim the
        # P2PKH output; just send tx's first output back to an anyone-can-spend.
        sync_mempools([self.nodes[0], self.nodes[1]])
        tx3.vin = [CTxIn(COutPoint(tx.sha256, 0), b"")]
        tx3.vout = [CTxOut(tx.vout[0].nValue.getAmount() - 1000, CScript([OP_TRUE, OP_DROP] * 15 + [OP_TRUE]))]
        tx3.vout.append(CTxOut(1000)) # fee
        tx3.wit.vtxinwit.append(CTxInWitness())
        tx3.wit.vtxinwit[0].scriptWitness.stack = [witness_program]
        tx3.rehash()
        if self.segwit_status != 'active':
            # Just check mempool acceptance, but don't add the transaction to the mempool, since witness is disallowed
            # in blocks and the tx is impossible to mine right now.
            assert_equal(self.nodes[0].testmempoolaccept([bytes_to_hex_str(tx3.serialize_with_witness())]), [{'txid': tx3.hash, 'allowed': True}])
            # Create the same output as tx3, but by replacing tx
            tx3_out = tx3.vout[0]
            tx3 = tx
            tx3.vout = [tx3_out]
            tx3.vout.append(CTxOut(p2sh_tx.vout[0].nValue.getAmount() - tx3.vout[0].nValue.getAmount())) # fee
            tx3.rehash()
            assert_equal(self.nodes[0].testmempoolaccept([bytes_to_hex_str(tx3.serialize_with_witness())]), [{'txid': tx3.hash, 'allowed': True}])
        test_transaction_acceptance(self.nodes[0], self.test_node, tx3, with_witness=True, accepted=True)

        self.nodes[0].generate(1)
        sync_blocks(self.nodes)
        self.utxo.pop(0)
        self.utxo.append(UTXO(tx3.sha256, 0, tx3.vout[0].nValue.getAmount()))
        assert_equal(len(self.nodes[1].getrawmempool()), 0)

    @subtest
    def advance_to_segwit_active(self):
        """Mine enough blocks to activate segwit."""
        height = self.nodes[0].getblockcount()
        self.nodes[0].generate(VB_PERIOD - (height % VB_PERIOD) - 2)
        assert_equal(get_bip9_status(self.nodes[0], 'segwit')['status'], 'locked_in')
        self.nodes[0].generate(1)
        assert_equal(get_bip9_status(self.nodes[0], 'segwit')['status'], 'active')
        self.segwit_status = 'active'

    @subtest
    def test_p2sh_witness(self):
        """Test P2SH wrapped witness programs."""

        # Prepare the p2sh-wrapped witness output
        witness_program = CScript([OP_DROP, OP_TRUE])
        witness_hash = sha256(witness_program)
        p2wsh_pubkey = CScript([OP_0, witness_hash])
        p2sh_witness_hash = hash160(p2wsh_pubkey)
        script_pubkey = CScript([OP_HASH160, p2sh_witness_hash, OP_EQUAL])
        script_sig = CScript([p2wsh_pubkey])  # a push of the redeem script

        # Fund the P2SH output
        tx = CTransaction()
        tx.vin.append(CTxIn(COutPoint(self.utxo[0].sha256, self.utxo[0].n), b""))
        tx.vout.append(CTxOut(self.utxo[0].nValue - 1000, script_pubkey))
        tx.vout.append(CTxOut(1000)) # fee
        tx.rehash()

        # Verify mempool acceptance and block validity
        test_transaction_acceptance(self.nodes[0], self.test_node, tx, with_witness=False, accepted=True)
        block = self.build_next_block()
        self.update_witness_block_with_transactions(block, [tx])
        test_witness_block(self.nodes[0], self.test_node, block, accepted=True, with_witness=True)
        sync_blocks(self.nodes)

        # Now test attempts to spend the output.
        spend_tx = CTransaction()
        spend_tx.vin.append(CTxIn(COutPoint(tx.sha256, 0), script_sig))
        spend_tx.vout.append(CTxOut(tx.vout[0].nValue.getAmount() - 1000, CScript([OP_TRUE])))
        spend_tx.vout.append(CTxOut(1000)) # fee
        spend_tx.rehash()

        # This transaction should not be accepted into the mempool pre- or
        # post-segwit.  Mempool acceptance will use SCRIPT_VERIFY_WITNESS which
        # will require a witness to spend a witness program regardless of
        # segwit activation.  Note that older bitcoind's that are not
        # segwit-aware would also reject this for failing CLEANSTACK.
        with self.nodes[0].assert_debug_log(
                expected_msgs=(spend_tx.hash, 'was not accepted: non-mandatory-script-verify-flag (Witness program was passed an empty witness)')):
            test_transaction_acceptance(self.nodes[0], self.test_node, spend_tx, with_witness=False, accepted=False)

        # Try to put the witness script in the scriptSig, should also fail.
        spend_tx.vin[0].scriptSig = CScript([p2wsh_pubkey, b'a'])
        spend_tx.rehash()
        with self.nodes[0].assert_debug_log(
                expected_msgs=(spend_tx.hash, 'was not accepted: mandatory-script-verify-flag-failed (Script evaluated without error but finished with a false/empty top stack element)')):
            test_transaction_acceptance(self.nodes[0], self.test_node, spend_tx, with_witness=False, accepted=False)

        # Now put the witness script in the witness, should succeed after
        # segwit activates.
        spend_tx.vin[0].scriptSig = script_sig
        spend_tx.rehash()
        spend_tx.wit.vtxinwit.append(CTxInWitness())
        spend_tx.wit.vtxinwit[0].scriptWitness.stack = [b'a', witness_program]

        # Verify mempool acceptance
        test_transaction_acceptance(self.nodes[0], self.test_node, spend_tx, with_witness=True, accepted=True)
        block = self.build_next_block()
        self.update_witness_block_with_transactions(block, [spend_tx])

        # If we're after activation, then sending this with witnesses should be valid.
        # This no longer works before activation, because SCRIPT_VERIFY_WITNESS
        # is always set.
        # TODO: rewrite this test to make clear that it only works after activation.
        test_witness_block(self.nodes[0], self.test_node, block, accepted=True)

        # Update self.utxo
        self.utxo.pop(0)
        self.utxo.append(UTXO(spend_tx.sha256, 0, spend_tx.vout[0].nValue.getAmount()))

    @subtest
    def test_witness_commitments(self):
        """Test witness commitments.

        This test can only be run after segwit has activated."""

        # First try a correct witness commitment.
        block = self.build_next_block()
        add_witness_commitment(block)
        block.solve()

        # Test the test -- witness serialization should be different
        assert(msg_witness_block(block).serialize() != msg_block(block).serialize())

        # This empty block should be valid.
        test_witness_block(self.nodes[0], self.test_node, block, accepted=True)

        # Try to tweak the nonce
        block_2 = self.build_next_block()
        add_witness_commitment(block_2, nonce=28)
        block_2.solve()

        # The commitment should have changed!
        assert(block_2.vtx[0].vout[-1] != block.vtx[0].vout[-1])

        # This should also be valid.
        test_witness_block(self.nodes[0], self.test_node, block_2, accepted=True)

        # Now test commitments with actual transactions
        tx = CTransaction()
        tx.vin.append(CTxIn(COutPoint(self.utxo[0].sha256, self.utxo[0].n), b""))

        # Let's construct a witness program
        witness_program = CScript([OP_TRUE])
        witness_hash = sha256(witness_program)
        script_pubkey = CScript([OP_0, witness_hash])
        tx.vout.append(CTxOut(self.utxo[0].nValue - 1000, script_pubkey))
        tx.vout.append(CTxOut(1000)) # fee
        tx.rehash()

        # tx2 will spend tx1, and send back to a regular anyone-can-spend address
        tx2 = CTransaction()
        tx2.vin.append(CTxIn(COutPoint(tx.sha256, 0), b""))
        tx2.vout.append(CTxOut(tx.vout[0].nValue.getAmount() - 1000, witness_program))
        tx2.vout.append(CTxOut(1000)) # fee
        tx2.wit.vtxinwit.append(CTxInWitness())
        tx2.wit.vtxinwit[0].scriptWitness.stack = [witness_program]
        tx2.rehash()

        block_3 = self.build_next_block()
        self.update_witness_block_with_transactions(block_3, [tx, tx2], nonce=1)
        # Add an extra OP_RETURN output that matches the witness commitment template,
        # even though it has extra data after the incorrect commitment.
        # This block should fail.
        block_3.vtx[0].vout.append(CTxOut(0, CScript([OP_RETURN, WITNESS_COMMITMENT_HEADER + ser_uint256(2), 10])))
        block_3.vtx[0].rehash()
        block_3.hashMerkleRoot = block_3.calc_merkle_root()
        block_3.rehash()
        block_3.solve()

        test_witness_block(self.nodes[0], self.test_node, block_3, accepted=False)

        # Add a different commitment with different nonce, but in the
        # right location, and with some funds burned(!).
        # This should succeed (nValue shouldn't affect finding the
        # witness commitment).
        add_witness_commitment(block_3, nonce=0)
        block_3.vtx[0].vout[0].nValue.setToAmount(block_3.vtx[0].vout[0].nValue.getAmount() - 1)
        block_3.vtx[0].vout[-1].nValue.setToAmount(block_3.vtx[0].vout[-1].nValue.getAmount() + 1)
        block_3.vtx[0].rehash()
        block_3.hashMerkleRoot = block_3.calc_merkle_root()
        block_3.rehash()
        assert(len(block_3.vtx[0].vout) == 4)  # 3 OP_returns
        block_3.solve()
        test_witness_block(self.nodes[0], self.test_node, block_3, accepted=True)

        # Finally test that a block with no witness transactions can
        # omit the commitment.
        block_4 = self.build_next_block()
        tx3 = CTransaction()
        tx3.vin.append(CTxIn(COutPoint(tx2.sha256, 0), b""))
        tx3.vout.append(CTxOut(tx.vout[0].nValue.getAmount() - 1000, witness_program))
        tx3.rehash()
        block_4.vtx.append(tx3)
        block_4.hashMerkleRoot = block_4.calc_merkle_root()
        block_4.solve()
        test_witness_block(self.nodes[0], self.test_node, block_4, with_witness=False, accepted=True)

        # Update available utxo's for use in later test.
        self.utxo.pop(0)
        self.utxo.append(UTXO(tx3.sha256, 0, tx3.vout[0].nValue.getAmount()))

    @subtest
    def test_block_malleability(self):

        # Make sure that a block that has too big a virtual size
        # because of a too-large coinbase witness is not permanently
        # marked bad.
        block = self.build_next_block()
        add_witness_commitment(block)
        block.solve()

        block.vtx[0].wit.vtxinwit[0].scriptWitness.stack.append(b'a' * 5000000)
        assert(get_virtual_size(block) > MAX_BLOCK_BASE_SIZE)

        # We can't send over the p2p network, because this is too big to relay
        # TODO: repeat this test with a block that can be relayed
        self.nodes[0].submitblock(bytes_to_hex_str(block.serialize(True)))

        assert(self.nodes[0].getbestblockhash() != block.hash)

        block.vtx[0].wit.vtxinwit[0].scriptWitness.stack.pop()
        assert(get_virtual_size(block) < MAX_BLOCK_BASE_SIZE)
        self.nodes[0].submitblock(bytes_to_hex_str(block.serialize(True)))

        assert(self.nodes[0].getbestblockhash() == block.hash)

        # Now make sure that malleating the witness reserved value doesn't
        # result in a block permanently marked bad.
        block = self.build_next_block()
        add_witness_commitment(block)
        block.solve()

        # Change the nonce -- should not cause the block to be permanently
        # failed
        block.vtx[0].wit.vtxinwit[0].scriptWitness.stack = [ser_uint256(1)]
        test_witness_block(self.nodes[0], self.test_node, block, accepted=False)

        # Changing the witness reserved value doesn't change the block hash
        block.vtx[0].wit.vtxinwit[0].scriptWitness.stack = [ser_uint256(0)]
        test_witness_block(self.nodes[0], self.test_node, block, accepted=True)

    @subtest
    def test_witness_block_size(self):
        # TODO: Test that non-witness carrying blocks can't exceed 1MB
        # Skipping this test for now; this is covered in p2p-fullblocktest.py

        # Test that witness-bearing blocks are limited at ceil(base + wit/4) <= 1MB.
        block = self.build_next_block()

        assert(len(self.utxo) > 0)

        # Create a P2WSH transaction.
        # The witness program will be a bunch of OP_2DROP's, followed by OP_TRUE.
        # This should give us plenty of room to tweak the spending tx's
        # virtual size.
        NUM_DROPS = 200  # 201 max ops per script!
        NUM_OUTPUTS = 50

        witness_program = CScript([OP_2DROP] * NUM_DROPS + [OP_TRUE])
        witness_hash = uint256_from_str(sha256(witness_program))
        script_pubkey = CScript([OP_0, ser_uint256(witness_hash)])

        prevout = COutPoint(self.utxo[0].sha256, self.utxo[0].n)
        value = self.utxo[0].nValue

        parent_tx = CTransaction()
        parent_tx.vin.append(CTxIn(prevout, b""))
        child_value = int(value / NUM_OUTPUTS)
        for i in range(NUM_OUTPUTS):
            parent_tx.vout.append(CTxOut(child_value, script_pubkey))
        parent_tx.vout[0].nValue.setToAmount(parent_tx.vout[0].nValue.getAmount() - 50000)
        assert(parent_tx.vout[0].nValue.getAmount() > 0)
        fee = value - (NUM_OUTPUTS*child_value) + 50000
        if fee > 0:
            parent_tx.vout.append(CTxOut(fee))
        parent_tx.rehash()

        child_tx = CTransaction()
        total_in = 0
        for i in range(NUM_OUTPUTS):
            child_tx.vin.append(CTxIn(COutPoint(parent_tx.sha256, i), b""))
            total_in += parent_tx.vout[i].nValue.getAmount()
        child_tx.vout = [CTxOut(value - 100000, CScript([OP_TRUE]))]
        child_tx.vout.append(CTxOut(total_in - (value - 100000))) # fee
        for i in range(NUM_OUTPUTS):
            child_tx.wit.vtxinwit.append(CTxInWitness())
            child_tx.wit.vtxinwit[-1].scriptWitness.stack = [b'a' * 195] * (2 * NUM_DROPS) + [witness_program]
        child_tx.rehash()
        self.update_witness_block_with_transactions(block, [parent_tx, child_tx])

        vsize = get_virtual_size(block)
        additional_bytes = (MAX_BLOCK_BASE_SIZE - vsize) * 4
        i = 0
        while additional_bytes > 0:
            # Add some more bytes to each input until we hit MAX_BLOCK_BASE_SIZE+1
            # ELEMENTS: mysterious off by 3 difference
            extra_bytes = min(additional_bytes + 4, 55)
            block.vtx[-1].wit.vtxinwit[int(i / (2 * NUM_DROPS))].scriptWitness.stack[i % (2 * NUM_DROPS)] = b'a' * (195 + extra_bytes)
            additional_bytes -= extra_bytes
            i += 1

        block.vtx[0].vout.pop()  # Remove old commitment
        add_witness_commitment(block)
        block.solve()
        vsize = get_virtual_size(block)
        assert_equal(vsize, MAX_BLOCK_BASE_SIZE + 1)
        # Make sure that our test case would exceed the old max-network-message
        # limit
        assert(len(block.serialize(True)) > 2 * 1024 * 1024)

        test_witness_block(self.nodes[0], self.test_node, block, accepted=False)

        # Now resize the second transaction to make the block fit.
        cur_length = len(block.vtx[-1].wit.vtxinwit[0].scriptWitness.stack[0])
        block.vtx[-1].wit.vtxinwit[0].scriptWitness.stack[0] = b'a' * (cur_length - 1)
        block.vtx[0].vout.pop()
        add_witness_commitment(block)
        block.solve()
        assert_equal(get_virtual_size(block), MAX_BLOCK_BASE_SIZE)

        test_witness_block(self.nodes[0], self.test_node, block, accepted=True)

        # Update available utxo's
        self.utxo.pop(0)
        self.utxo.append(UTXO(block.vtx[-1].sha256, 0, block.vtx[-1].vout[0].nValue.getAmount()))

    @subtest
    def test_submit_block(self):
        """Test that submitblock adds the nonce automatically when possible."""
        block = self.build_next_block()

        # Try using a custom nonce and then don't supply it.
        # This shouldn't possibly work.
        add_witness_commitment(block, nonce=1)
        block.vtx[0].wit = CTxWitness()  # drop the nonce
        block.solve()
        self.nodes[0].submitblock(bytes_to_hex_str(block.serialize(True)))
        assert(self.nodes[0].getbestblockhash() != block.hash)

        # Now redo commitment with the standard nonce, but let bitcoind fill it in.
        add_witness_commitment(block, nonce=0)
        block.vtx[0].wit = CTxWitness()
        block.solve()
        self.nodes[0].submitblock(bytes_to_hex_str(block.serialize(True)))
        assert_equal(self.nodes[0].getbestblockhash(), block.hash)

        # This time, add a tx with non-empty witness, but don't supply
        # the commitment.
        block_2 = self.build_next_block()

        add_witness_commitment(block_2)

        block_2.solve()

        # Drop commitment and nonce -- submitblock should not fill in.
        block_2.vtx[0].vout.pop()
        block_2.vtx[0].wit = CTxWitness()

        self.nodes[0].submitblock(bytes_to_hex_str(block_2.serialize(True)))
        # Tip should not advance!
        assert(self.nodes[0].getbestblockhash() != block_2.hash)

    @subtest
    def test_extra_witness_data(self):
        """Test extra witness data in a transaction."""

        block = self.build_next_block()

        witness_program = CScript([OP_DROP, OP_TRUE])
        witness_hash = sha256(witness_program)
        script_pubkey = CScript([OP_0, witness_hash])

        # First try extra witness data on a tx that doesn't require a witness
        tx = CTransaction()
        tx.vin.append(CTxIn(COutPoint(self.utxo[0].sha256, self.utxo[0].n), b""))
        tx.vout.append(CTxOut(self.utxo[0].nValue - 2000, script_pubkey))
        tx.vout.append(CTxOut(1000, CScript([OP_TRUE])))  # non-witness output
        tx.vout.append(CTxOut(1000)) # fee
        tx.wit.vtxinwit.append(CTxInWitness())
        tx.wit.vtxinwit[0].scriptWitness.stack = [CScript([])]
        tx.rehash()
        self.update_witness_block_with_transactions(block, [tx])

        # Extra witness data should not be allowed.
        test_witness_block(self.nodes[0], self.test_node, block, accepted=False)

        # Try extra signature data.  Ok if we're not spending a witness output.
        block.vtx[1].wit.vtxinwit = []
        block.vtx[1].vin[0].scriptSig = CScript([OP_0])
        block.vtx[1].rehash()
        add_witness_commitment(block)
        block.solve()

        test_witness_block(self.nodes[0], self.test_node, block, accepted=True)

        # Now try extra witness/signature data on an input that DOES require a
        # witness
        tx2 = CTransaction()
        tx2.vin.append(CTxIn(COutPoint(tx.sha256, 0), b""))  # witness output
        tx2.vin.append(CTxIn(COutPoint(tx.sha256, 1), b""))  # non-witness
        tx2.vout.append(CTxOut(tx.vout[0].nValue.getAmount(), CScript([OP_TRUE])))
        tx2.vout.append(CTxOut(tx.vout[1].nValue.getAmount())) # fee
        tx2.wit.vtxinwit.extend([CTxInWitness(), CTxInWitness()])
        tx2.wit.vtxinwit[0].scriptWitness.stack = [CScript([CScriptNum(1)]), CScript([CScriptNum(1)]), witness_program]
        tx2.wit.vtxinwit[1].scriptWitness.stack = [CScript([OP_TRUE])]

        block = self.build_next_block()
        self.update_witness_block_with_transactions(block, [tx2])

        # This has extra witness data, so it should fail.
        test_witness_block(self.nodes[0], self.test_node, block, accepted=False)

        # Now get rid of the extra witness, but add extra scriptSig data
        tx2.vin[0].scriptSig = CScript([OP_TRUE])
        tx2.vin[1].scriptSig = CScript([OP_TRUE])
        tx2.wit.vtxinwit[0].scriptWitness.stack.pop(0)
        tx2.wit.vtxinwit[1].scriptWitness.stack = []
        tx2.rehash()
        add_witness_commitment(block)
        block.solve()

        # This has extra signature data for a witness input, so it should fail.
        test_witness_block(self.nodes[0], self.test_node, block, accepted=False)

        # Now get rid of the extra scriptsig on the witness input, and verify
        # success (even with extra scriptsig data in the non-witness input)
        tx2.vin[0].scriptSig = b""
        tx2.rehash()
        add_witness_commitment(block)
        block.solve()

        test_witness_block(self.nodes[0], self.test_node, block, accepted=True)

        # Update utxo for later tests
        self.utxo.pop(0)
        self.utxo.append(UTXO(tx2.sha256, 0, tx2.vout[0].nValue.getAmount()))

    @subtest
    def test_max_witness_push_length(self):
        """Test that witness stack can only allow up to 520 byte pushes."""

        block = self.build_next_block()

        witness_program = CScript([OP_DROP, OP_TRUE])
        witness_hash = sha256(witness_program)
        script_pubkey = CScript([OP_0, witness_hash])

        tx = CTransaction()
        tx.vin.append(CTxIn(COutPoint(self.utxo[0].sha256, self.utxo[0].n), b""))
        tx.vout.append(CTxOut(self.utxo[0].nValue - 1000, script_pubkey))
        tx.vout.append(CTxOut(1000)) # fee
        tx.rehash()

        tx2 = CTransaction()
        tx2.vin.append(CTxIn(COutPoint(tx.sha256, 0), b""))
        tx2.vout.append(CTxOut(tx.vout[0].nValue.getAmount() - 1000, CScript([OP_TRUE])))
        tx2.vout.append(CTxOut(1000)) # fee
        tx2.wit.vtxinwit.append(CTxInWitness())
        # First try a 521-byte stack element
        tx2.wit.vtxinwit[0].scriptWitness.stack = [b'a' * (MAX_SCRIPT_ELEMENT_SIZE + 1), witness_program]
        tx2.rehash()

        self.update_witness_block_with_transactions(block, [tx, tx2])
        test_witness_block(self.nodes[0], self.test_node, block, accepted=False)

        # Now reduce the length of the stack element
        tx2.wit.vtxinwit[0].scriptWitness.stack[0] = b'a' * (MAX_SCRIPT_ELEMENT_SIZE)

        add_witness_commitment(block)
        block.solve()
        test_witness_block(self.nodes[0], self.test_node, block, accepted=True)

        # Update the utxo for later tests
        self.utxo.pop()
        self.utxo.append(UTXO(tx2.sha256, 0, tx2.vout[0].nValue.getAmount()))

    @subtest
    def test_max_witness_program_length(self):
        """Test that witness outputs greater than 10kB can't be spent."""

        MAX_PROGRAM_LENGTH = 10000

        # This program is 19 max pushes (9937 bytes), then 64 more opcode-bytes.
        long_witness_program = CScript([b'a' * 520] * 19 + [OP_DROP] * 63 + [OP_TRUE])
        assert(len(long_witness_program) == MAX_PROGRAM_LENGTH + 1)
        long_witness_hash = sha256(long_witness_program)
        long_script_pubkey = CScript([OP_0, long_witness_hash])

        block = self.build_next_block()

        tx = CTransaction()
        tx.vin.append(CTxIn(COutPoint(self.utxo[0].sha256, self.utxo[0].n), b""))
        tx.vout.append(CTxOut(self.utxo[0].nValue - 1000, long_script_pubkey))
        tx.vout.append(CTxOut(1000)) # fee
        tx.rehash()

        tx2 = CTransaction()
        tx2.vin.append(CTxIn(COutPoint(tx.sha256, 0), b""))
        tx2.vout.append(CTxOut(tx.vout[0].nValue.getAmount() - 1000, CScript([OP_TRUE])))
        tx2.vout.append(CTxOut(1000)) # fee
        tx2.wit.vtxinwit.append(CTxInWitness())
        tx2.wit.vtxinwit[0].scriptWitness.stack = [b'a'] * 44 + [long_witness_program]
        tx2.rehash()

        self.update_witness_block_with_transactions(block, [tx, tx2])

        test_witness_block(self.nodes[0], self.test_node, block, accepted=False)

        # Try again with one less byte in the witness program
        witness_program = CScript([b'a' * 520] * 19 + [OP_DROP] * 62 + [OP_TRUE])
        assert(len(witness_program) == MAX_PROGRAM_LENGTH)
        witness_hash = sha256(witness_program)
        script_pubkey = CScript([OP_0, witness_hash])

        tx.vout[0] = CTxOut(tx.vout[0].nValue.getAmount(), script_pubkey)
        tx.rehash()
        tx2.vin[0].prevout.hash = tx.sha256
        tx2.wit.vtxinwit[0].scriptWitness.stack = [b'a'] * 43 + [witness_program]
        tx2.rehash()
        block.vtx = [block.vtx[0]]
        self.update_witness_block_with_transactions(block, [tx, tx2])
        test_witness_block(self.nodes[0], self.test_node, block, accepted=True)

        self.utxo.pop()
        self.utxo.append(UTXO(tx2.sha256, 0, tx2.vout[0].nValue.getAmount()))

    @subtest
    def test_witness_input_length(self):
        """Test that vin length must match vtxinwit length."""

        witness_program = CScript([OP_DROP, OP_TRUE])
        witness_hash = sha256(witness_program)
        script_pubkey = CScript([OP_0, witness_hash])

        # Create a transaction that splits our utxo into many outputs
        tx = CTransaction()
        tx.vin.append(CTxIn(COutPoint(self.utxo[0].sha256, self.utxo[0].n), b""))
        value = self.utxo[0].nValue
        for i in range(10):
            tx.vout.append(CTxOut(int(value / 10), script_pubkey))
        tx.vout[0].nValue.setToAmount(tx.vout[0].nValue.getAmount() - 1000)
        assert(tx.vout[0].nValue.getAmount() >= 0)
        tx.vout.append(CTxOut(1000)) # fee

        block = self.build_next_block()
        self.update_witness_block_with_transactions(block, [tx])
        test_witness_block(self.nodes[0], self.test_node, block, accepted=True)

        # Try various ways to spend tx that should all break.
        # This "broken" transaction serializer will not normalize
        # the length of vtxinwit.
        class BrokenCTransaction(CTransaction):
            def serialize_with_witness(self):
                flags = 0
                if not self.wit.is_null():
                    flags |= 1
                r = b""
                r += struct.pack("<i", self.nVersion)
                r += struct.pack("<B", flags)
                r += ser_vector(self.vin)
                r += ser_vector(self.vout)
                r += struct.pack("<I", self.nLockTime)
                if flags & 1:
                    r += self.wit.serialize()
                return r

        tx2 = BrokenCTransaction()
        total_in = 0
        for i in range(10):
            tx2.vin.append(CTxIn(COutPoint(tx.sha256, i), b""))
            total_in += tx.vout[i].nValue.getAmount()
        tx2.vout.append(CTxOut(value - 3000, CScript([OP_TRUE])))
        tx2.vout.append(CTxOut(total_in - (value-3000))) # fee
        tx2.wit.vtxoutwit = [CTxOutWitness(), CTxOutWitness()]
        tx2.calc_sha256()

        # First try using a too long vtxinwit
        for i in range(11):
            tx2.wit.vtxinwit.append(CTxInWitness())
            tx2.wit.vtxinwit[i].scriptWitness.stack = [b'a', witness_program]

        block = self.build_next_block()
        self.update_witness_block_with_transactions(block, [tx2])
        test_witness_block(self.nodes[0], self.test_node, block, accepted=False)

        # Now try using a too short vtxinwit
        tx2.wit.vtxinwit.pop()
        tx2.wit.vtxinwit.pop()

        block.vtx = [block.vtx[0]]
        self.update_witness_block_with_transactions(block, [tx2])
        test_witness_block(self.nodes[0], self.test_node, block, accepted=False)

        # Now make one of the intermediate witnesses be incorrect
        tx2.wit.vtxinwit.append(CTxInWitness())
        tx2.wit.vtxinwit[-1].scriptWitness.stack = [b'a', witness_program]
        tx2.wit.vtxinwit[5].scriptWitness.stack = [witness_program]

        block.vtx = [block.vtx[0]]
        self.update_witness_block_with_transactions(block, [tx2])
        test_witness_block(self.nodes[0], self.test_node, block, accepted=False)

        # Fix the broken witness and the block should be accepted.
        tx2.wit.vtxinwit[5].scriptWitness.stack = [b'a', witness_program]
        block.vtx = [block.vtx[0]]
        self.update_witness_block_with_transactions(block, [tx2])
        test_witness_block(self.nodes[0], self.test_node, block, accepted=True)

        self.utxo.pop()
        self.utxo.append(UTXO(tx2.sha256, 0, tx2.vout[0].nValue.getAmount()))

    @subtest
    def test_tx_relay_after_segwit_activation(self):
        """Test transaction relay after segwit activation.

        After segwit activates, verify that mempool:
        - rejects transactions with unnecessary/extra witnesses
        - accepts transactions with valid witnesses
        and that witness transactions are relayed to non-upgraded peers."""

        # Generate a transaction that doesn't require a witness, but send it
        # with a witness.  Should be rejected because we can't use a witness
        # when spending a non-witness output.
        tx = CTransaction()
        tx.vin.append(CTxIn(COutPoint(self.utxo[0].sha256, self.utxo[0].n), b""))
        tx.vout.append(CTxOut(self.utxo[0].nValue - 1000, CScript([OP_TRUE, OP_DROP] * 15 + [OP_TRUE])))
        tx.vout.append(CTxOut(1000)) # fee
        tx.wit.vtxinwit.append(CTxInWitness())
        tx.wit.vtxinwit[0].scriptWitness.stack = [b'a']
        tx.rehash()

        tx_hash = tx.sha256

        # Verify that unnecessary witnesses are rejected.
        self.test_node.announce_tx_and_wait_for_getdata(tx)
        assert_equal(len(self.nodes[0].getrawmempool()), 0)
        test_transaction_acceptance(self.nodes[0], self.test_node, tx, with_witness=True, accepted=False)

        # Verify that removing the witness succeeds.
        self.test_node.announce_tx_and_wait_for_getdata(tx)
        test_transaction_acceptance(self.nodes[0], self.test_node, tx, with_witness=False, accepted=True)

        # Now try to add extra witness data to a valid witness tx.
        witness_program = CScript([OP_TRUE])
        witness_hash = sha256(witness_program)
        script_pubkey = CScript([OP_0, witness_hash])
        tx2 = CTransaction()
        tx2.vin.append(CTxIn(COutPoint(tx_hash, 0), b""))
        tx2.vout.append(CTxOut(tx.vout[0].nValue.getAmount() - 1000, script_pubkey))
        tx2.vout.append(CTxOut(1000)) # fee
        tx2.rehash()

        tx3 = CTransaction()
        tx3.vin.append(CTxIn(COutPoint(tx2.sha256, 0), b""))
        tx3.wit.vtxinwit.append(CTxInWitness())

        # Add too-large for IsStandard witness and check that it does not enter reject filter
        p2sh_program = CScript([OP_TRUE])
        p2sh_pubkey = hash160(p2sh_program)
        witness_program2 = CScript([b'a' * 400000])
        tx3.vout.append(CTxOut(tx2.vout[0].nValue.getAmount() - 1000, CScript([OP_HASH160, p2sh_pubkey, OP_EQUAL])))
        tx3.vout.append(CTxOut(1000)) # fee
        tx3.wit.vtxinwit[0].scriptWitness.stack = [witness_program2]
        tx3.rehash()

        # Node will not be blinded to the transaction
        self.std_node.announce_tx_and_wait_for_getdata(tx3)
        test_transaction_acceptance(self.nodes[1], self.std_node, tx3, True, False, 'tx-size')
        self.std_node.announce_tx_and_wait_for_getdata(tx3)
        test_transaction_acceptance(self.nodes[1], self.std_node, tx3, True, False, 'tx-size')

        # Remove witness stuffing, instead add extra witness push on stack
        tx3.vout[0] = CTxOut(tx2.vout[0].nValue.getAmount() - 1000, CScript([OP_TRUE, OP_DROP] * 15 + [OP_TRUE]))
        tx3.wit.vtxinwit[0].scriptWitness.stack = [CScript([CScriptNum(1)]), witness_program]
        tx3.rehash()

        test_transaction_acceptance(self.nodes[0], self.test_node, tx2, with_witness=True, accepted=True)
        test_transaction_acceptance(self.nodes[0], self.test_node, tx3, with_witness=True, accepted=False)

        # Get rid of the extra witness, and verify acceptance.
        tx3.wit.vtxinwit[0].scriptWitness.stack = [witness_program]
        # Also check that old_node gets a tx announcement, even though this is
        # a witness transaction.
        self.old_node.wait_for_inv([CInv(1, tx2.sha256)])  # wait until tx2 was inv'ed
        test_transaction_acceptance(self.nodes[0], self.test_node, tx3, with_witness=True, accepted=True)
        self.old_node.wait_for_inv([CInv(1, tx3.sha256)])

        # Test that getrawtransaction returns correct witness information
        # hash, size, vsize
        raw_tx = self.nodes[0].getrawtransaction(tx3.hash, 1)
        assert_equal(int(raw_tx["hash"], 16), tx3.calc_sha256(True))
        assert_equal(raw_tx["size"], len(tx3.serialize_with_witness()))
        weight = len(tx3.serialize_with_witness()) + 3 * len(tx3.serialize_without_witness())
        vsize = math.ceil(weight / 4)
        assert_equal(raw_tx["vsize"], vsize)
        assert_equal(raw_tx["weight"], weight)
        assert_equal(len(raw_tx["vin"][0]["txinwitness"]), 1)
        assert_equal(raw_tx["vin"][0]["txinwitness"][0], hexlify(witness_program).decode('ascii'))
        assert(vsize != raw_tx["size"])

        # Cleanup: mine the transactions and update utxo for next test
        self.nodes[0].generate(1)
        assert_equal(len(self.nodes[0].getrawmempool()), 0)

        self.utxo.pop(0)
        self.utxo.append(UTXO(tx3.sha256, 0, tx3.vout[0].nValue.getAmount()))

    @subtest
    def test_segwit_versions(self):
        """Test validity of future segwit version transactions.

        Future segwit version transactions are non-standard, but valid in blocks.
        Can run this before and after segwit activation."""

        NUM_SEGWIT_VERSIONS = 17  # will test OP_0, OP1, ..., OP_16
        if len(self.utxo) < NUM_SEGWIT_VERSIONS:
            tx = CTransaction()
            tx.vin.append(CTxIn(COutPoint(self.utxo[0].sha256, self.utxo[0].n), b""))
            split_value = (self.utxo[0].nValue - 4000) // NUM_SEGWIT_VERSIONS
            for i in range(NUM_SEGWIT_VERSIONS):
                tx.vout.append(CTxOut(split_value, CScript([OP_TRUE])))
            tx.vout.append(CTxOut(self.utxo[0].nValue - NUM_SEGWIT_VERSIONS*split_value)) # fee
            tx.rehash()
            block = self.build_next_block()
            self.update_witness_block_with_transactions(block, [tx])
            test_witness_block(self.nodes[0], self.test_node, block, accepted=True)
            self.utxo.pop(0)
            for i in range(NUM_SEGWIT_VERSIONS):
                self.utxo.append(UTXO(tx.sha256, i, split_value))

        sync_blocks(self.nodes)
        temp_utxo = []
        tx = CTransaction()
        witness_program = CScript([OP_TRUE])
        witness_hash = sha256(witness_program)
        assert_equal(len(self.nodes[1].getrawmempool()), 0)
        for version in list(range(OP_1, OP_16 + 1)) + [OP_0]:
            # First try to spend to a future version segwit script_pubkey.
            script_pubkey = CScript([CScriptOp(version), witness_hash])
            tx.vin = [CTxIn(COutPoint(self.utxo[0].sha256, self.utxo[0].n), b"")]
            tx.vout = [CTxOut(self.utxo[0].nValue - 1000, script_pubkey)]
            tx.vout.append(CTxOut(1000)) # fee
            tx.rehash()
            test_transaction_acceptance(self.nodes[1], self.std_node, tx, with_witness=True, accepted=False)
            test_transaction_acceptance(self.nodes[0], self.test_node, tx, with_witness=True, accepted=True)
            self.utxo.pop(0)
            temp_utxo.append(UTXO(tx.sha256, 0, tx.vout[0].nValue.getAmount()))

        self.nodes[0].generate(1)  # Mine all the transactions
        sync_blocks(self.nodes)
        assert(len(self.nodes[0].getrawmempool()) == 0)

        # Finally, verify that version 0 -> version 1 transactions
        # are non-standard
        script_pubkey = CScript([CScriptOp(OP_1), witness_hash])
        tx2 = CTransaction()
        tx2.vin = [CTxIn(COutPoint(tx.sha256, 0), b"")]
        tx2.vout = [CTxOut(tx.vout[0].nValue.getAmount() - 1000, script_pubkey)]
        tx2.vout.append(CTxOut(1000)) # fee
        tx2.wit.vtxinwit.append(CTxInWitness())
        tx2.wit.vtxinwit[0].scriptWitness.stack = [witness_program]
        tx2.rehash()
        # Gets accepted to test_node, because standardness of outputs isn't
        # checked with fRequireStandard
        test_transaction_acceptance(self.nodes[0], self.test_node, tx2, with_witness=True, accepted=True)
        test_transaction_acceptance(self.nodes[1], self.std_node, tx2, with_witness=True, accepted=False)
        temp_utxo.pop()  # last entry in temp_utxo was the output we just spent
        temp_utxo.append(UTXO(tx2.sha256, 0, tx2.vout[0].nValue.getAmount()))

        # Spend everything in temp_utxo back to an OP_TRUE output.
        tx3 = CTransaction()
        total_value = 0
        for i in temp_utxo:
            tx3.vin.append(CTxIn(COutPoint(i.sha256, i.n), b""))
            tx3.wit.vtxinwit.append(CTxInWitness())
            total_value += i.nValue
        tx3.wit.vtxinwit[-1].scriptWitness.stack = [witness_program]
        tx3.vout.append(CTxOut(total_value - 1000, CScript([OP_TRUE])))
        tx3.vout.append(CTxOut(1000)) # fee
        tx3.rehash()
        # Spending a higher version witness output is not allowed by policy,
        # even with fRequireStandard=false.
        test_transaction_acceptance(self.nodes[0], self.test_node, tx3, with_witness=True, accepted=False, reason="reserved for soft-fork upgrades")

        # Building a block with the transaction must be valid, however.
        block = self.build_next_block()
        self.update_witness_block_with_transactions(block, [tx2, tx3])
        test_witness_block(self.nodes[0], self.test_node, block, accepted=True)
        sync_blocks(self.nodes)

        # Add utxo to our list
        self.utxo.append(UTXO(tx3.sha256, 0, tx3.vout[0].nValue.getAmount()))

    @subtest
    def test_premature_coinbase_witness_spend(self):

        block = self.build_next_block()
        # Change the output of the block to be a witness output.
        witness_program = CScript([OP_TRUE])
        witness_hash = sha256(witness_program)
        script_pubkey = CScript([OP_0, witness_hash])
        block.vtx[0].vout[0].scriptPubKey = script_pubkey
        # This next line will rehash the coinbase and update the merkle
        # root, and solve.
        self.update_witness_block_with_transactions(block, [])
        test_witness_block(self.nodes[0], self.test_node, block, accepted=True)

        spend_tx = CTransaction()
        spend_tx.vin = [CTxIn(COutPoint(block.vtx[0].sha256, 0), b"")]
        spend_tx.vout = [CTxOut(block.vtx[0].vout[0].nValue.getAmount(), witness_program)]
        spend_tx.wit.vtxinwit.append(CTxInWitness())
        spend_tx.wit.vtxinwit[0].scriptWitness.stack = [witness_program]
        spend_tx.rehash()

        # Now test a premature spend.
        self.nodes[0].generate(98)
        sync_blocks(self.nodes)
        block2 = self.build_next_block()
        self.update_witness_block_with_transactions(block2, [spend_tx])
        test_witness_block(self.nodes[0], self.test_node, block2, accepted=False)

        # Advancing one more block should allow the spend.
        self.nodes[0].generate(1)
        block2 = self.build_next_block()
        self.update_witness_block_with_transactions(block2, [spend_tx])
        test_witness_block(self.nodes[0], self.test_node, block2, accepted=True)
        sync_blocks(self.nodes)

    @subtest
    def test_uncompressed_pubkey(self):
        """Test uncompressed pubkey validity in segwit transactions.

        Uncompressed pubkeys are no longer supported in default relay policy,
        but (for now) are still valid in blocks."""

        # Segwit transactions using uncompressed pubkeys are not accepted
        # under default policy, but should still pass consensus.
        key = ECKey()
        key.generate(False)
        pubkey = key.get_pubkey().get_bytes()
        assert_equal(len(pubkey), 65)  # This should be an uncompressed pubkey

        utxo = self.utxo.pop(0)

        # Test 1: P2WPKH
        # First create a P2WPKH output that uses an uncompressed pubkey
        pubkeyhash = hash160(pubkey)
        script_pkh = CScript([OP_0, pubkeyhash])
        tx = CTransaction()
        tx.vin.append(CTxIn(COutPoint(utxo.sha256, utxo.n), b""))
        tx.vout.append(CTxOut(utxo.nValue - 1000, script_pkh))
        tx.vout.append(CTxOut(1000)) # fee
        tx.rehash()

        # Confirm it in a block.
        block = self.build_next_block()
        self.update_witness_block_with_transactions(block, [tx])
        test_witness_block(self.nodes[0], self.test_node, block, accepted=True)

        # Now try to spend it. Send it to a P2WSH output, which we'll
        # use in the next test.
        witness_program = CScript([pubkey, CScriptOp(OP_CHECKSIG)])
        witness_hash = sha256(witness_program)
        script_wsh = CScript([OP_0, witness_hash])

        tx2 = CTransaction()
        tx2.vin.append(CTxIn(COutPoint(tx.sha256, 0), b""))
        tx2.vout.append(CTxOut(tx.vout[0].nValue.getAmount() - 1000, script_wsh))
        tx2.vout.append(CTxOut(1000)) # fee
        script = get_p2pkh_script(pubkeyhash)
        sig_hash = SegwitVersion1SignatureHash(script, tx2, 0, SIGHASH_ALL, tx.vout[0].nValue)
        signature = key.sign_ecdsa(sig_hash) + b'\x01'  # 0x1 is SIGHASH_ALL
        tx2.wit.vtxinwit.append(CTxInWitness())
        tx2.wit.vtxinwit[0].scriptWitness.stack = [signature, pubkey]
        tx2.rehash()

        # Should fail policy test.
        test_transaction_acceptance(self.nodes[0], self.test_node, tx2, True, False, 'non-mandatory-script-verify-flag (Using non-compressed keys in segwit)')
        # But passes consensus.
        block = self.build_next_block()
        self.update_witness_block_with_transactions(block, [tx2])
        test_witness_block(self.nodes[0], self.test_node, block, accepted=True)

        # Test 2: P2WSH
        # Try to spend the P2WSH output created in last test.
        # Send it to a P2SH(P2WSH) output, which we'll use in the next test.
        p2sh_witness_hash = hash160(script_wsh)
        script_p2sh = CScript([OP_HASH160, p2sh_witness_hash, OP_EQUAL])
        script_sig = CScript([script_wsh])

        tx3 = CTransaction()
        tx3.vin.append(CTxIn(COutPoint(tx2.sha256, 0), b""))
        tx3.vout.append(CTxOut(tx2.vout[0].nValue.getAmount() - 1000, script_p2sh))
        tx3.vout.append(CTxOut(1000)) # fee
        tx3.wit.vtxinwit.append(CTxInWitness())
        sign_p2pk_witness_input(witness_program, tx3, 0, SIGHASH_ALL, tx2.vout[0].nValue.getAmount(), key)

        # Should fail policy test.
        test_transaction_acceptance(self.nodes[0], self.test_node, tx3, True, False, 'non-mandatory-script-verify-flag (Using non-compressed keys in segwit)')
        # But passes consensus.
        block = self.build_next_block()
        self.update_witness_block_with_transactions(block, [tx3])
        test_witness_block(self.nodes[0], self.test_node, block, accepted=True)

        # Test 3: P2SH(P2WSH)
        # Try to spend the P2SH output created in the last test.
        # Send it to a P2PKH output, which we'll use in the next test.
        script_pubkey = get_p2pkh_script(pubkeyhash)
        tx4 = CTransaction()
        tx4.vin.append(CTxIn(COutPoint(tx3.sha256, 0), script_sig))
        tx4.vout.append(CTxOut(tx3.vout[0].nValue.getAmount() - 1000, script_pubkey))
        tx4.vout.append(CTxOut(1000)) # fee
        tx4.wit.vtxinwit.append(CTxInWitness())
        sign_p2pk_witness_input(witness_program, tx4, 0, SIGHASH_ALL, tx3.vout[0].nValue.getAmount(), key)

        # Should fail policy test.
        test_transaction_acceptance(self.nodes[0], self.test_node, tx4, True, False, 'non-mandatory-script-verify-flag (Using non-compressed keys in segwit)')
        block = self.build_next_block()
        self.update_witness_block_with_transactions(block, [tx4])
        test_witness_block(self.nodes[0], self.test_node, block, accepted=True)

        # Test 4: Uncompressed pubkeys should still be valid in non-segwit
        # transactions.
        tx5 = CTransaction()
        tx5.vin.append(CTxIn(COutPoint(tx4.sha256, 0), b""))
        tx5.vout.append(CTxOut(tx4.vout[0].nValue.getAmount() - 1000, CScript([OP_TRUE])))
        tx5.vout.append(CTxOut(1000)) # fee
        (sig_hash, err) = SignatureHash(script_pubkey, tx5, 0, SIGHASH_ALL)
        signature = key.sign_ecdsa(sig_hash) + b'\x01'  # 0x1 is SIGHASH_ALL
        tx5.vin[0].scriptSig = CScript([signature, pubkey])
        tx5.rehash()
        # Should pass policy and consensus.
        test_transaction_acceptance(self.nodes[0], self.test_node, tx5, True, True)
        block = self.build_next_block()
        self.update_witness_block_with_transactions(block, [tx5])
        test_witness_block(self.nodes[0], self.test_node, block, accepted=True)
        self.utxo.append(UTXO(tx5.sha256, 0, tx5.vout[0].nValue.getAmount()))

    @subtest
    def test_signature_version_1(self):

        key = ECKey()
        key.generate()
        pubkey = key.get_pubkey().get_bytes()

        witness_program = CScript([pubkey, CScriptOp(OP_CHECKSIG)])
        witness_hash = sha256(witness_program)
        script_pubkey = CScript([OP_0, witness_hash])

        # First create a witness output for use in the tests.
        tx = CTransaction()
        tx.vin.append(CTxIn(COutPoint(self.utxo[0].sha256, self.utxo[0].n), b""))
        tx.vout.append(CTxOut(self.utxo[0].nValue - 1000, script_pubkey))
        tx.vout.append(CTxOut(1000)) # fee
        tx.rehash()

        test_transaction_acceptance(self.nodes[0], self.test_node, tx, with_witness=True, accepted=True)
        # Mine this transaction in preparation for following tests.
        block = self.build_next_block()
        self.update_witness_block_with_transactions(block, [tx])
        test_witness_block(self.nodes[0], self.test_node, block, accepted=True)
        sync_blocks(self.nodes)
        self.utxo.pop(0)

        # Test each hashtype
        prev_utxo = UTXO(tx.sha256, 0, tx.vout[0].nValue.getAmount())
        for sigflag in [0, SIGHASH_ANYONECANPAY]:
            for hashtype in [SIGHASH_ALL, SIGHASH_NONE, SIGHASH_SINGLE]:
                hashtype |= sigflag
                block = self.build_next_block()
                tx = CTransaction()
                tx.vin.append(CTxIn(COutPoint(prev_utxo.sha256, prev_utxo.n), b""))
                tx.vout.append(CTxOut(prev_utxo.nValue - 1000, script_pubkey))
                tx.vout.append(CTxOut(1000)) # fee
                tx.wit.vtxinwit.append(CTxInWitness())
                # Too-large input value
                sign_p2pk_witness_input(witness_program, tx, 0, hashtype, prev_utxo.nValue + 1, key)
                self.update_witness_block_with_transactions(block, [tx])
                test_witness_block(self.nodes[0], self.test_node, block, accepted=False)

                # Too-small input value
                sign_p2pk_witness_input(witness_program, tx, 0, hashtype, prev_utxo.nValue - 1, key)
                block.vtx.pop()  # remove last tx
                self.update_witness_block_with_transactions(block, [tx])
                test_witness_block(self.nodes[0], self.test_node, block, accepted=False)

                # Now try correct value
                sign_p2pk_witness_input(witness_program, tx, 0, hashtype, prev_utxo.nValue, key)
                block.vtx.pop()
                self.update_witness_block_with_transactions(block, [tx])
                test_witness_block(self.nodes[0], self.test_node, block, accepted=True)

                prev_utxo = UTXO(tx.sha256, 0, tx.vout[0].nValue.getAmount())

        # Test combinations of signature hashes.
        # Split the utxo into a lot of outputs.
        # Randomly choose up to 10 to spend, sign with different hashtypes, and
        # output to a random number of outputs.  Repeat NUM_SIGHASH_TESTS times.
        # Ensure that we've tested a situation where we use SIGHASH_SINGLE with
        # an input index > number of outputs.
        NUM_SIGHASH_TESTS = 500
        temp_utxos = []
        tx = CTransaction()
        tx.vin.append(CTxIn(COutPoint(prev_utxo.sha256, prev_utxo.n), b""))
        split_value = prev_utxo.nValue // NUM_SIGHASH_TESTS
        for i in range(NUM_SIGHASH_TESTS):
            tx.vout.append(CTxOut(split_value, script_pubkey))
        tx.vout.append(CTxOut(prev_utxo.nValue - NUM_SIGHASH_TESTS*split_value)) # fee
        tx.wit.vtxinwit.append(CTxInWitness())
        sign_p2pk_witness_input(witness_program, tx, 0, SIGHASH_ALL, prev_utxo.nValue, key)
        for i in range(NUM_SIGHASH_TESTS):
            temp_utxos.append(UTXO(tx.sha256, i, split_value))

        block = self.build_next_block()
        self.update_witness_block_with_transactions(block, [tx])
        test_witness_block(self.nodes[0], self.test_node, block, accepted=True)

        block = self.build_next_block()
        used_sighash_single_out_of_bounds = False
        for i in range(NUM_SIGHASH_TESTS):
            # Ping regularly to keep the connection alive
            if (not i % 100):
                self.test_node.sync_with_ping()
            # Choose random number of inputs to use.
            num_inputs = random.randint(1, 10)
            # Create a slight bias for producing more utxos
            num_outputs = random.randint(1, 11)
            random.shuffle(temp_utxos)
            assert(len(temp_utxos) > num_inputs)
            tx = CTransaction()
            total_value = 0
            for i in range(num_inputs):
                tx.vin.append(CTxIn(COutPoint(temp_utxos[i].sha256, temp_utxos[i].n), b""))
                tx.wit.vtxinwit.append(CTxInWitness())
                total_value += temp_utxos[i].nValue
            split_value = total_value // num_outputs
            for i in range(num_outputs):
                tx.vout.append(CTxOut(split_value, script_pubkey))
            if total_value % num_outputs > 0:
                tx.vout.append(CTxOut(total_value - num_outputs*split_value)) # fee
            for i in range(num_inputs):
                # Now try to sign each input, using a random hashtype.
                anyonecanpay = 0
                if random.randint(0, 1):
                    anyonecanpay = SIGHASH_ANYONECANPAY
                hashtype = random.randint(1, 3) | anyonecanpay
                sign_p2pk_witness_input(witness_program, tx, i, hashtype, temp_utxos[i].nValue, key)
                if (hashtype == SIGHASH_SINGLE and i >= num_outputs):
                    used_sighash_single_out_of_bounds = True
            tx.rehash()
            for i in range(num_outputs):
                temp_utxos.append(UTXO(tx.sha256, i, split_value))
            temp_utxos = temp_utxos[num_inputs:]

            block.vtx.append(tx)

            # Test the block periodically, if we're close to maxblocksize
            if (get_virtual_size(block) > MAX_BLOCK_BASE_SIZE - 1000):
                self.update_witness_block_with_transactions(block, [])
                test_witness_block(self.nodes[0], self.test_node, block, accepted=True)
                block = self.build_next_block()

        if (not used_sighash_single_out_of_bounds):
            self.log.info("WARNING: this test run didn't attempt SIGHASH_SINGLE with out-of-bounds index value")
        # Test the transactions we've added to the block
        if (len(block.vtx) > 1):
            self.update_witness_block_with_transactions(block, [])
            test_witness_block(self.nodes[0], self.test_node, block, accepted=True)

        # Now test witness version 0 P2PKH transactions
        pubkeyhash = hash160(pubkey)
        script_pkh = CScript([OP_0, pubkeyhash])
        tx = CTransaction()
        tx.vin.append(CTxIn(COutPoint(temp_utxos[0].sha256, temp_utxos[0].n), b""))
        tx.vout.append(CTxOut(temp_utxos[0].nValue, script_pkh))
        tx.wit.vtxinwit.append(CTxInWitness())
        sign_p2pk_witness_input(witness_program, tx, 0, SIGHASH_ALL, temp_utxos[0].nValue, key)
        tx2 = CTransaction()
        tx2.vin.append(CTxIn(COutPoint(tx.sha256, 0), b""))
        tx2.vout.append(CTxOut(tx.vout[0].nValue.getAmount(), CScript([OP_TRUE])))

        script = get_p2pkh_script(pubkeyhash)
        sig_hash = SegwitVersion1SignatureHash(script, tx2, 0, SIGHASH_ALL, tx.vout[0].nValue)
        signature = key.sign_ecdsa(sig_hash) + b'\x01'  # 0x1 is SIGHASH_ALL

        # Check that we can't have a scriptSig
        tx2.vin[0].scriptSig = CScript([signature, pubkey])
        block = self.build_next_block()
        self.update_witness_block_with_transactions(block, [tx, tx2])
        test_witness_block(self.nodes[0], self.test_node, block, accepted=False)

        # Move the signature to the witness.
        block.vtx.pop()
        tx2.wit.vtxinwit.append(CTxInWitness())
        tx2.wit.vtxinwit[0].scriptWitness.stack = [signature, pubkey]
        tx2.vin[0].scriptSig = b""
        tx2.rehash()

        self.update_witness_block_with_transactions(block, [tx2])
        test_witness_block(self.nodes[0], self.test_node, block, accepted=True)

        temp_utxos.pop(0)

        # Update self.utxos for later tests by creating two outputs
        # that consolidate all the coins in temp_utxos.
        output_value = sum(i.nValue for i in temp_utxos) // 2

        tx = CTransaction()
        index = 0
        # Just spend to our usual anyone-can-spend output
        tx.vout = [CTxOut(output_value, CScript([OP_TRUE]))] * 2
        total_in = sum(i.nValue for i in temp_utxos)
        if total_in - 2*output_value > 0:
            tx.vout.append(CTxOut(total_in - 2*output_value)) # fee
        for i in temp_utxos:
            # Use SIGHASH_ALL|SIGHASH_ANYONECANPAY so we can build up
            # the signatures as we go.
            tx.vin.append(CTxIn(COutPoint(i.sha256, i.n), b""))
            tx.wit.vtxinwit.append(CTxInWitness())
            sign_p2pk_witness_input(witness_program, tx, index, SIGHASH_ALL | SIGHASH_ANYONECANPAY, i.nValue, key)
            index += 1
        block = self.build_next_block()
        self.update_witness_block_with_transactions(block, [tx])
        test_witness_block(self.nodes[0], self.test_node, block, accepted=True)

        for i in range(len(tx.vout)):
            if tx.vout[i].is_fee():
                continue
            self.utxo.append(UTXO(tx.sha256, i, tx.vout[i].nValue.getAmount()))

    @subtest
    def test_non_standard_witness_blinding(self):
        """Test behavior of unnecessary witnesses in transactions does not blind the node for the transaction"""

        # Create a p2sh output -- this is so we can pass the standardness
        # rules (an anyone-can-spend OP_TRUE would be rejected, if not wrapped
        # in P2SH).
        p2sh_program = CScript([OP_TRUE])
        p2sh_pubkey = hash160(p2sh_program)
        script_pubkey = CScript([OP_HASH160, p2sh_pubkey, OP_EQUAL])

        # Now check that unnecessary witnesses can't be used to blind a node
        # to a transaction, eg by violating standardness checks.
        tx = CTransaction()
        tx.vin.append(CTxIn(COutPoint(self.utxo[0].sha256, self.utxo[0].n), b""))
        tx.vout.append(CTxOut(self.utxo[0].nValue - 1000, script_pubkey))
        tx.vout.append(CTxOut(1000)) # fee
        tx.rehash()
        test_transaction_acceptance(self.nodes[0], self.test_node, tx, False, True)
        self.nodes[0].generate(1)
        sync_blocks(self.nodes)

        # We'll add an unnecessary witness to this transaction that would cause
        # it to be non-standard, to test that violating policy with a witness
        # doesn't blind a node to a transaction.  Transactions
        # rejected for having a witness shouldn't be added
        # to the rejection cache.
        tx2 = CTransaction()
        tx2.vin.append(CTxIn(COutPoint(tx.sha256, 0), CScript([p2sh_program])))
        tx2.vout.append(CTxOut(tx.vout[0].nValue.getAmount() - 1000, script_pubkey))
        tx2.vout.append(CTxOut(1000)) # fee
        tx2.wit.vtxinwit.append(CTxInWitness())
        tx2.wit.vtxinwit[0].scriptWitness.stack = [b'a' * 400]
        tx2.rehash()
        # This will be rejected due to a policy check:
        # No witness is allowed, since it is not a witness program but a p2sh program
        test_transaction_acceptance(self.nodes[1], self.std_node, tx2, True, False, 'bad-witness-nonstandard')

        # If we send without witness, it should be accepted.
        test_transaction_acceptance(self.nodes[1], self.std_node, tx2, False, True)

        # Now create a new anyone-can-spend utxo for the next test.
        tx3 = CTransaction()
        tx3.vin.append(CTxIn(COutPoint(tx2.sha256, 0), CScript([p2sh_program])))
        tx3.vout.append(CTxOut(tx2.vout[0].nValue.getAmount() - 1000, CScript([OP_TRUE, OP_DROP] * 15 + [OP_TRUE])))
        tx3.vout.append(CTxOut(1000)) # fee
        tx3.rehash()
        test_transaction_acceptance(self.nodes[0], self.test_node, tx2, False, True)
        test_transaction_acceptance(self.nodes[0], self.test_node, tx3, False, True)

        self.nodes[0].generate(1)
        sync_blocks(self.nodes)

        # Update our utxo list; we spent the first entry.
        self.utxo.pop(0)
        self.utxo.append(UTXO(tx3.sha256, 0, tx3.vout[0].nValue.getAmount()))

    @subtest
    def test_non_standard_witness(self):
        """Test detection of non-standard P2WSH witness"""
        pad = chr(1).encode('latin-1')

        # Create scripts for tests
        scripts = []
        scripts.append(CScript([OP_DROP] * 100))
        scripts.append(CScript([OP_DROP] * 99))
        scripts.append(CScript([pad * 59] * 59 + [OP_DROP] * 60))
        scripts.append(CScript([pad * 59] * 59 + [OP_DROP] * 61))

        p2wsh_scripts = []

        tx = CTransaction()
        tx.vin.append(CTxIn(COutPoint(self.utxo[0].sha256, self.utxo[0].n), b""))

        # For each script, generate a pair of P2WSH and P2SH-P2WSH output.
        outputvalue = (self.utxo[0].nValue - 1000) // (len(scripts) * 2)
        for i in scripts:
            p2wsh = CScript([OP_0, sha256(i)])
            p2sh = hash160(p2wsh)
            p2wsh_scripts.append(p2wsh)
            tx.vout.append(CTxOut(outputvalue, p2wsh))
            tx.vout.append(CTxOut(outputvalue, CScript([OP_HASH160, p2sh, OP_EQUAL])))
        tx.vout.append(CTxOut(self.utxo[0].nValue - 2*len(scripts)*outputvalue)) # fee
        tx.rehash()
        txid = tx.sha256
        test_transaction_acceptance(self.nodes[0], self.test_node, tx, with_witness=False, accepted=True)

        self.nodes[0].generate(1)
        sync_blocks(self.nodes)

        # Creating transactions for tests
        p2wsh_txs = []
        p2sh_txs = []
        for i in range(len(scripts)):
            p2wsh_tx = CTransaction()
            p2wsh_tx.vin.append(CTxIn(COutPoint(txid, i * 2)))
            p2wsh_tx.vout.append(CTxOut(outputvalue - 5000, CScript([OP_0, hash160(hex_str_to_bytes(""))])))
            p2wsh_tx.vout.append(CTxOut(5000)) # fee
            p2wsh_tx.wit.vtxinwit.append(CTxInWitness())
            p2wsh_tx.rehash()
            p2wsh_txs.append(p2wsh_tx)
            p2sh_tx = CTransaction()
            p2sh_tx.vin.append(CTxIn(COutPoint(txid, i * 2 + 1), CScript([p2wsh_scripts[i]])))
            p2sh_tx.vout.append(CTxOut(outputvalue - 5000, CScript([OP_0, hash160(hex_str_to_bytes(""))])))
            p2sh_tx.vout.append(CTxOut(5000)) # fee
            p2sh_tx.wit.vtxinwit.append(CTxInWitness())
            p2sh_tx.rehash()
            p2sh_txs.append(p2sh_tx)

        # Testing native P2WSH
        # Witness stack size, excluding witnessScript, over 100 is non-standard
        p2wsh_txs[0].wit.vtxinwit[0].scriptWitness.stack = [pad] * 101 + [scripts[0]]
        test_transaction_acceptance(self.nodes[1], self.std_node, p2wsh_txs[0], True, False, 'bad-witness-nonstandard')
        # Non-standard nodes should accept
        test_transaction_acceptance(self.nodes[0], self.test_node, p2wsh_txs[0], True, True)

        # Stack element size over 80 bytes is non-standard
        p2wsh_txs[1].wit.vtxinwit[0].scriptWitness.stack = [pad * 81] * 100 + [scripts[1]]
        test_transaction_acceptance(self.nodes[1], self.std_node, p2wsh_txs[1], True, False, 'bad-witness-nonstandard')
        # Non-standard nodes should accept
        test_transaction_acceptance(self.nodes[0], self.test_node, p2wsh_txs[1], True, True)
        # Standard nodes should accept if element size is not over 80 bytes
        p2wsh_txs[1].wit.vtxinwit[0].scriptWitness.stack = [pad * 80] * 100 + [scripts[1]]
        test_transaction_acceptance(self.nodes[1], self.std_node, p2wsh_txs[1], True, True)

        # witnessScript size at 3600 bytes is standard
        p2wsh_txs[2].wit.vtxinwit[0].scriptWitness.stack = [pad, pad, scripts[2]]
        test_transaction_acceptance(self.nodes[0], self.test_node, p2wsh_txs[2], True, True)
        test_transaction_acceptance(self.nodes[1], self.std_node, p2wsh_txs[2], True, True)

        # witnessScript size at 3601 bytes is non-standard
        p2wsh_txs[3].wit.vtxinwit[0].scriptWitness.stack = [pad, pad, pad, scripts[3]]
        test_transaction_acceptance(self.nodes[1], self.std_node, p2wsh_txs[3], True, False, 'bad-witness-nonstandard')
        # Non-standard nodes should accept
        test_transaction_acceptance(self.nodes[0], self.test_node, p2wsh_txs[3], True, True)

        # Repeating the same tests with P2SH-P2WSH
        p2sh_txs[0].wit.vtxinwit[0].scriptWitness.stack = [pad] * 101 + [scripts[0]]
        test_transaction_acceptance(self.nodes[1], self.std_node, p2sh_txs[0], True, False, 'bad-witness-nonstandard')
        test_transaction_acceptance(self.nodes[0], self.test_node, p2sh_txs[0], True, True)
        p2sh_txs[1].wit.vtxinwit[0].scriptWitness.stack = [pad * 81] * 100 + [scripts[1]]
        test_transaction_acceptance(self.nodes[1], self.std_node, p2sh_txs[1], True, False, 'bad-witness-nonstandard')
        test_transaction_acceptance(self.nodes[0], self.test_node, p2sh_txs[1], True, True)
        p2sh_txs[1].wit.vtxinwit[0].scriptWitness.stack = [pad * 80] * 100 + [scripts[1]]
        test_transaction_acceptance(self.nodes[1], self.std_node, p2sh_txs[1], True, True)
        p2sh_txs[2].wit.vtxinwit[0].scriptWitness.stack = [pad, pad, scripts[2]]
        test_transaction_acceptance(self.nodes[0], self.test_node, p2sh_txs[2], True, True)
        test_transaction_acceptance(self.nodes[1], self.std_node, p2sh_txs[2], True, True)
        p2sh_txs[3].wit.vtxinwit[0].scriptWitness.stack = [pad, pad, pad, scripts[3]]
        test_transaction_acceptance(self.nodes[1], self.std_node, p2sh_txs[3], True, False, 'bad-witness-nonstandard')
        test_transaction_acceptance(self.nodes[0], self.test_node, p2sh_txs[3], True, True)

        self.nodes[0].generate(1)  # Mine and clean up the mempool of non-standard node
        # Valid but non-standard transactions in a block should be accepted by standard node
        sync_blocks(self.nodes)
        assert_equal(len(self.nodes[0].getrawmempool()), 0)
        assert_equal(len(self.nodes[1].getrawmempool()), 0)

        self.utxo.pop(0)

    @subtest
    def test_upgrade_after_activation(self):
        """Test the behavior of starting up a segwit-aware node after the softfork has activated."""

        # Restart with the new binary
        self.stop_node(2)
        self.start_node(2, extra_args=["-vbparams=segwit:0:999999999999"])
        connect_nodes(self.nodes[0], 2)

        sync_blocks(self.nodes)

        # Make sure that this peer thinks segwit has activated.
        assert(get_bip9_status(self.nodes[2], 'segwit')['status'] == "active")

        # Make sure this peer's blocks match those of node0.
        height = self.nodes[2].getblockcount()
        while height >= 0:
            block_hash = self.nodes[2].getblockhash(height)
            assert_equal(block_hash, self.nodes[0].getblockhash(height))
            assert_equal(self.nodes[0].getblock(block_hash), self.nodes[2].getblock(block_hash))
            height -= 1

    @subtest
    def test_witness_sigops(self):
        """Test sigop counting is correct inside witnesses."""

        # Keep this under MAX_OPS_PER_SCRIPT (201)
        witness_program = CScript([OP_TRUE, OP_IF, OP_TRUE, OP_ELSE] + [OP_CHECKMULTISIG] * 5 + [OP_CHECKSIG] * 193 + [OP_ENDIF])
        witness_hash = sha256(witness_program)
        script_pubkey = CScript([OP_0, witness_hash])

        sigops_per_script = 20 * 5 + 193 * 1
        # We'll produce 2 extra outputs, one with a program that would take us
        # over max sig ops, and one with a program that would exactly reach max
        # sig ops
        outputs = (MAX_SIGOP_COST // sigops_per_script) + 2
        extra_sigops_available = MAX_SIGOP_COST % sigops_per_script

        # We chose the number of checkmultisigs/checksigs to make this work:
        assert(extra_sigops_available < 100)  # steer clear of MAX_OPS_PER_SCRIPT

        # This script, when spent with the first
        # N(=MAX_SIGOP_COST//sigops_per_script) outputs of our transaction,
        # would push us just over the block sigop limit.
        witness_program_toomany = CScript([OP_TRUE, OP_IF, OP_TRUE, OP_ELSE] + [OP_CHECKSIG] * (extra_sigops_available + 1) + [OP_ENDIF])
        witness_hash_toomany = sha256(witness_program_toomany)
        script_pubkey_toomany = CScript([OP_0, witness_hash_toomany])

        # If we spend this script instead, we would exactly reach our sigop
        # limit (for witness sigops).
        witness_program_justright = CScript([OP_TRUE, OP_IF, OP_TRUE, OP_ELSE] + [OP_CHECKSIG] * (extra_sigops_available) + [OP_ENDIF])
        witness_hash_justright = sha256(witness_program_justright)
        script_pubkey_justright = CScript([OP_0, witness_hash_justright])

        # First split our available utxo into a bunch of outputs
        split_value = self.utxo[0].nValue // outputs
        tx = CTransaction()
        tx.vin.append(CTxIn(COutPoint(self.utxo[0].sha256, self.utxo[0].n), b""))
        for i in range(outputs):
            tx.vout.append(CTxOut(split_value, script_pubkey))
        tx.vout[-2].scriptPubKey = script_pubkey_toomany
        tx.vout[-1].scriptPubKey = script_pubkey_justright
        if self.utxo[0].nValue % outputs > 0:
            tx.vout.append(CTxOut(self.utxo[0].nValue - outputs*split_value)) # fee
        tx.rehash()

        block_1 = self.build_next_block()
        self.update_witness_block_with_transactions(block_1, [tx])
        test_witness_block(self.nodes[0], self.test_node, block_1, accepted=True)

        tx2 = CTransaction()
        # If we try to spend the first n-1 outputs from tx, that should be
        # too many sigops.
        total_value = 0
        for i in range(outputs - 1):
            tx2.vin.append(CTxIn(COutPoint(tx.sha256, i), b""))
            tx2.wit.vtxinwit.append(CTxInWitness())
            tx2.wit.vtxinwit[-1].scriptWitness.stack = [witness_program]
            total_value += tx.vout[i].nValue.getAmount()
        tx2.wit.vtxinwit[-1].scriptWitness.stack = [witness_program_toomany]
        tx2.vout.append(CTxOut(total_value, CScript([OP_TRUE])))
        tx2.rehash()

        block_2 = self.build_next_block()
        self.update_witness_block_with_transactions(block_2, [tx2])
        test_witness_block(self.nodes[0], self.test_node, block_2, accepted=False)

        # Try dropping the last input in tx2, and add an output that has
        # too many sigops (contributing to legacy sigop count).
        checksig_count = (extra_sigops_available // 4) + 1
        script_pubkey_checksigs = CScript([OP_CHECKSIG] * checksig_count)
        # ELEMENTS: no 0-value transactions allowed for non-OP_RETURN outputs
        tx2.vout.append(CTxOut(1, script_pubkey_checksigs))
        tx2.vout[0].nValue.setToAmount(tx2.vout[0].nValue.getAmount() - 1)
        tx2.vin.pop()
        tx2.wit.vtxinwit.pop()
        tx2.vout[0].nValue.setToAmount(tx2.vout[0].nValue.getAmount() - tx.vout[-2].nValue.getAmount())
        tx2.rehash()
        block_3 = self.build_next_block()
        self.update_witness_block_with_transactions(block_3, [tx2])
        test_witness_block(self.nodes[0], self.test_node, block_3, accepted=False)

        # If we drop the last checksig in this output, the tx should succeed.
        block_4 = self.build_next_block()
        tx2.vout[-1].scriptPubKey = CScript([OP_CHECKSIG] * (checksig_count - 1))
        tx2.rehash()
        self.update_witness_block_with_transactions(block_4, [tx2])
        test_witness_block(self.nodes[0], self.test_node, block_4, accepted=True)

        # Reset the tip back down for the next test
        sync_blocks(self.nodes)
        for x in self.nodes:
            x.invalidateblock(block_4.hash)

        # Try replacing the last input of tx2 to be spending the last
        # output of tx
        block_5 = self.build_next_block()
        # ELEMENTS: need to replace extra value with fee
        to_replace = tx2.vout[-1].nValue.getAmount()
        tx2.vout.pop()
        tx2.vin.append(CTxIn(COutPoint(tx.sha256, outputs - 1), b""))
        to_replace +=  tx.vout[outputs-1].nValue.getAmount()
        tx2.vout.append(CTxOut(to_replace)) # fee
        tx2.wit.vtxinwit.append(CTxInWitness())
        tx2.wit.vtxinwit[-1].scriptWitness.stack = [witness_program_justright]
        tx2.rehash()
        self.update_witness_block_with_transactions(block_5, [tx2])
        test_witness_block(self.nodes[0], self.test_node, block_5, accepted=True)

        # TODO: test p2sh sigop counting

    def test_superfluous_witness(self):
<<<<<<< HEAD
        # Serialization of tx that puts witness flag to 1 always
        def serialize_with_bogus_witness(tx):
            flags = 1
            r = b""
            r += struct.pack("<i", tx.nVersion)
            r += struct.pack("<B", flags)
            r += ser_vector(tx.vin)
            r += ser_vector(tx.vout)
            r += struct.pack("<I", tx.nLockTime)
            if flags & 1:
                if len(tx.wit.vtxinwit) != len(tx.vin):
=======
        # Serialization of tx that puts witness flag to 3 always
        def serialize_with_bogus_witness(tx):
            flags = 3
            r = b""
            r += struct.pack("<i", tx.nVersion)
            if flags:
                dummy = []
                r += ser_vector(dummy)
                r += struct.pack("<B", flags)
            r += ser_vector(tx.vin)
            r += ser_vector(tx.vout)
            if flags & 1:
                if (len(tx.wit.vtxinwit) != len(tx.vin)):
>>>>>>> 00ffe5ac
                    # vtxinwit must have the same length as vin
                    tx.wit.vtxinwit = tx.wit.vtxinwit[:len(tx.vin)]
                    for i in range(len(tx.wit.vtxinwit), len(tx.vin)):
                        tx.wit.vtxinwit.append(CTxInWitness())
<<<<<<< HEAD
                if len(tx.wit.vtxoutwit) != len(tx.vout):
                    # vtxoutwit must have the same length as vout
                    tx.wit.vtxoutwit = tx.wit.vtxoutwit[:len(tx.vout)]
                    for i in range(len(tx.wit.vtxoutwit), len(tx.vout)):
                        tx.wit.vtxoutwit.append(CTxOutWitness())
                r += tx.wit.serialize()
            return r

        raw = self.nodes[0].createrawtransaction([{"txid":"00"*32, "vout":0}], {self.nodes[0].getnewaddress():1})
        tx = FromHex(CTransaction(), raw)
        assert_raises_rpc_error(-22, "TX decode failed", self.nodes[0].decoderawtransaction, serialize_with_bogus_witness(tx).hex())
=======
                r += tx.wit.serialize()
            r += struct.pack("<I", tx.nLockTime)
            return r

        class msg_bogus_tx(msg_tx):
            def serialize(self):
                return serialize_with_bogus_witness(self.tx)

        self.nodes[0].sendtoaddress(self.nodes[0].getnewaddress(address_type='bech32'), 5)
        self.nodes[0].generate(1)
        unspent = next(u for u in self.nodes[0].listunspent() if u['spendable'] and u['address'].startswith('bcrt'))

        raw = self.nodes[0].createrawtransaction([{"txid": unspent['txid'], "vout": unspent['vout']}], {self.nodes[0].getnewaddress(): 1})
        tx = FromHex(CTransaction(), raw)
        assert_raises_rpc_error(-22, "TX decode failed", self.nodes[0].decoderawtransaction, serialize_with_bogus_witness(tx).hex())
        with self.nodes[0].assert_debug_log(['Superfluous witness record']):
            self.nodes[0].p2p.send_message(msg_bogus_tx(tx))
            self.nodes[0].p2p.sync_with_ping()
        raw = self.nodes[0].signrawtransactionwithwallet(raw)
        assert raw['complete']
        raw = raw['hex']
        tx = FromHex(CTransaction(), raw)
        assert_raises_rpc_error(-22, "TX decode failed", self.nodes[0].decoderawtransaction, serialize_with_bogus_witness(tx).hex())
        with self.nodes[0].assert_debug_log(['Unknown transaction optional data']):
            self.nodes[0].p2p.send_message(msg_bogus_tx(tx))
            self.nodes[0].p2p.sync_with_ping()

>>>>>>> 00ffe5ac

if __name__ == '__main__':
    SegWitTest().main()<|MERGE_RESOLUTION|>--- conflicted
+++ resolved
@@ -9,13 +9,8 @@
 import struct
 import time
 
-<<<<<<< HEAD
 from test_framework.blocktools import create_block, create_coinbase, add_witness_commitment, WITNESS_COMMITMENT_HEADER
-from test_framework.key import CECKey, CPubKey
-=======
-from test_framework.blocktools import create_block, create_coinbase, add_witness_commitment, get_witness_script, WITNESS_COMMITMENT_HEADER
-from test_framework.key import ECKey
->>>>>>> 00ffe5ac
+from test_framework.key import ECKey, CPubKey
 from test_framework.messages import (
     COIN,
     BIP125_SEQUENCE_NUMBER,
@@ -113,13 +108,8 @@
 
 def sign_p2pk_witness_input(script, tx_to, in_idx, hashtype, value, key):
     """Add signature for a P2PK witness program."""
-<<<<<<< HEAD
     tx_hash = SegwitVersion1SignatureHash(script, tx_to, in_idx, hashtype, CTxOutValue(value))
-    signature = key.sign(tx_hash) + chr(hashtype).encode('latin-1')
-=======
-    tx_hash = SegwitVersion1SignatureHash(script, tx_to, in_idx, hashtype, value)
     signature = key.sign_ecdsa(tx_hash) + chr(hashtype).encode('latin-1')
->>>>>>> 00ffe5ac
     tx_to.wit.vtxinwit[in_idx].scriptWitness.stack = [signature, script]
     tx_to.rehash()
 
@@ -2122,7 +2112,6 @@
         # TODO: test p2sh sigop counting
 
     def test_superfluous_witness(self):
-<<<<<<< HEAD
         # Serialization of tx that puts witness flag to 1 always
         def serialize_with_bogus_witness(tx):
             flags = 1
@@ -2134,26 +2123,10 @@
             r += struct.pack("<I", tx.nLockTime)
             if flags & 1:
                 if len(tx.wit.vtxinwit) != len(tx.vin):
-=======
-        # Serialization of tx that puts witness flag to 3 always
-        def serialize_with_bogus_witness(tx):
-            flags = 3
-            r = b""
-            r += struct.pack("<i", tx.nVersion)
-            if flags:
-                dummy = []
-                r += ser_vector(dummy)
-                r += struct.pack("<B", flags)
-            r += ser_vector(tx.vin)
-            r += ser_vector(tx.vout)
-            if flags & 1:
-                if (len(tx.wit.vtxinwit) != len(tx.vin)):
->>>>>>> 00ffe5ac
                     # vtxinwit must have the same length as vin
                     tx.wit.vtxinwit = tx.wit.vtxinwit[:len(tx.vin)]
                     for i in range(len(tx.wit.vtxinwit), len(tx.vin)):
                         tx.wit.vtxinwit.append(CTxInWitness())
-<<<<<<< HEAD
                 if len(tx.wit.vtxoutwit) != len(tx.vout):
                     # vtxoutwit must have the same length as vout
                     tx.wit.vtxoutwit = tx.wit.vtxoutwit[:len(tx.vout)]
@@ -2165,35 +2138,6 @@
         raw = self.nodes[0].createrawtransaction([{"txid":"00"*32, "vout":0}], {self.nodes[0].getnewaddress():1})
         tx = FromHex(CTransaction(), raw)
         assert_raises_rpc_error(-22, "TX decode failed", self.nodes[0].decoderawtransaction, serialize_with_bogus_witness(tx).hex())
-=======
-                r += tx.wit.serialize()
-            r += struct.pack("<I", tx.nLockTime)
-            return r
-
-        class msg_bogus_tx(msg_tx):
-            def serialize(self):
-                return serialize_with_bogus_witness(self.tx)
-
-        self.nodes[0].sendtoaddress(self.nodes[0].getnewaddress(address_type='bech32'), 5)
-        self.nodes[0].generate(1)
-        unspent = next(u for u in self.nodes[0].listunspent() if u['spendable'] and u['address'].startswith('bcrt'))
-
-        raw = self.nodes[0].createrawtransaction([{"txid": unspent['txid'], "vout": unspent['vout']}], {self.nodes[0].getnewaddress(): 1})
-        tx = FromHex(CTransaction(), raw)
-        assert_raises_rpc_error(-22, "TX decode failed", self.nodes[0].decoderawtransaction, serialize_with_bogus_witness(tx).hex())
-        with self.nodes[0].assert_debug_log(['Superfluous witness record']):
-            self.nodes[0].p2p.send_message(msg_bogus_tx(tx))
-            self.nodes[0].p2p.sync_with_ping()
-        raw = self.nodes[0].signrawtransactionwithwallet(raw)
-        assert raw['complete']
-        raw = raw['hex']
-        tx = FromHex(CTransaction(), raw)
-        assert_raises_rpc_error(-22, "TX decode failed", self.nodes[0].decoderawtransaction, serialize_with_bogus_witness(tx).hex())
-        with self.nodes[0].assert_debug_log(['Unknown transaction optional data']):
-            self.nodes[0].p2p.send_message(msg_bogus_tx(tx))
-            self.nodes[0].p2p.sync_with_ping()
-
->>>>>>> 00ffe5ac
 
 if __name__ == '__main__':
     SegWitTest().main()