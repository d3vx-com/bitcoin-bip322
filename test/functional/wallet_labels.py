#!/usr/bin/env python3
# Copyright (c) 2016-2018 The Bitcoin Core developers
# Distributed under the MIT software license, see the accompanying
# file COPYING or http://www.opensource.org/licenses/mit-license.php.
"""Test label RPCs.

RPCs tested are:
    - getaddressesbylabel
    - listaddressgroupings
    - setlabel
"""
from collections import defaultdict

from test_framework.test_framework import BitcoinTestFramework
from test_framework.util import assert_equal, assert_raises_rpc_error

class WalletLabelsTest(BitcoinTestFramework):
    def set_test_params(self):
        self.setup_clean_chain = True
        self.num_nodes = 1

    def skip_test_if_missing_module(self):
        self.skip_if_no_wallet()

    def run_test(self):
        # Check that there's no UTXO on the node
        node = self.nodes[0]
        assert_equal(len(node.listunspent()), 0)

        # Note each time we call generate, all generated coins go into
        # the same address, so we call twice to get two addresses w/50 each
<<<<<<< HEAD
        node.generate(1)
        node.generate(101)
        assert_equal(node.getbalance()['bitcoin'], 100)
=======
        node.generatetoaddress(nblocks=1, address=node.getnewaddress(label='coinbase'))
        node.generatetoaddress(nblocks=101, address=node.getnewaddress(label='coinbase'))
        assert_equal(node.getbalance(), 100)
>>>>>>> f617e05c

        # there should be 2 address groups
        # each with 1 address with a balance of 50 Bitcoins
        address_groups = node.listaddressgroupings()
        assert_equal(len(address_groups), 2)
        # the addresses aren't linked now, but will be after we send to the
        # common address
        linked_addresses = set()
        for address_group in address_groups:
            assert_equal(len(address_group), 1)
            assert_equal(len(address_group[0]), 3)
            assert_equal(address_group[0][1], 50)
            assert_equal(address_group[0][2], 'coinbase')
            linked_addresses.add(address_group[0][0])

        # send 50 from each address to a third address not in this wallet
        common_address = "msf4WtN1YQKXvNtvdFYt9JBnUD2FB41kjr"
        node.sendmany(
            amounts={common_address: 100},
            subtractfeefrom=[common_address],
            minconf=1,
        )
        # there should be 1 address group, with the previously
        # unlinked addresses now linked (they both have 0 balance)
        address_groups = node.listaddressgroupings()
        assert_equal(len(address_groups), 1)
        assert_equal(len(address_groups[0]), 2)
        assert_equal(set([a[0] for a in address_groups[0]]), linked_addresses)
        assert_equal([a[1] for a in address_groups[0]], [0, 0])

        node.generate(1)

        # we want to reset so that the "" label has what's expected.
        # otherwise we're off by exactly the fee amount as that's mined
        # and matures in the next 100 blocks
        amount_to_send = 1.0

        # Create labels and make sure subsequent label API calls
        # recognize the label/address associations.
        labels = [Label(name) for name in ("a", "b", "c", "d", "e")]
        for label in labels:
            address = node.getnewaddress(label.name)
            label.add_receive_address(address)
            label.verify(node)

        # Check all labels are returned by listlabels.
        assert_equal(node.listlabels(), sorted(['coinbase'] + [label.name for label in labels]))

        # Send a transaction to each label.
        for label in labels:
            node.sendtoaddress(label.addresses[0], amount_to_send)
            label.verify(node)

        # Check the amounts received.
        node.generate(1)
        for label in labels:
            assert_equal(
                node.getreceivedbyaddress(label.addresses[0])['bitcoin'], amount_to_send)
            assert_equal(node.getreceivedbylabel(label.name)['bitcoin'], amount_to_send)

        for i, label in enumerate(labels):
            to_label = labels[(i + 1) % len(labels)]
            node.sendtoaddress(to_label.addresses[0], amount_to_send)
        node.generate(1)
        for label in labels:
            address = node.getnewaddress(label.name)
            label.add_receive_address(address)
            label.verify(node)
            assert_equal(node.getreceivedbylabel(label.name)['bitcoin'], 2)
            label.verify(node)
        node.generate(101)

        # Check that setlabel can assign a label to a new unused address.
        for label in labels:
            address = node.getnewaddress()
            node.setlabel(address, label.name)
            label.add_address(address)
            label.verify(node)
            assert_raises_rpc_error(-11, "No addresses with label", node.getaddressesbylabel, "")

        # Check that addmultisigaddress can assign labels.
        for label in labels:
            addresses = []
            for x in range(10):
                addresses.append(node.getnewaddress())
            multisig_address = node.addmultisigaddress(5, addresses, label.name)['address']
            label.add_address(multisig_address)
            label.purpose[multisig_address] = "send"
            label.verify(node)
        node.generate(101)

        # Check that setlabel can change the label of an address from a
        # different label.
        change_label(node, labels[0].addresses[0], labels[0], labels[1])

        # Check that setlabel can set the label of an address already
        # in the label. This is a no-op.
        change_label(node, labels[2].addresses[0], labels[2], labels[2])

class Label:
    def __init__(self, name):
        # Label name
        self.name = name
        # Current receiving address associated with this label.
        self.receive_address = None
        # List of all addresses assigned with this label
        self.addresses = []
        # Map of address to address purpose
        self.purpose = defaultdict(lambda: "receive")

    def add_address(self, address):
        assert_equal(address not in self.addresses, True)
        self.addresses.append(address)

    def add_receive_address(self, address):
        self.add_address(address)

    def verify(self, node):
        if self.receive_address is not None:
            assert self.receive_address in self.addresses

        for address in self.addresses:
            assert_equal(
                node.getaddressinfo(address)['labels'][0],
                {"name": self.name,
                 "purpose": self.purpose[address]})
            assert_equal(node.getaddressinfo(address)['label'], self.name)

        assert_equal(
            node.getaddressesbylabel(self.name),
            {address: {"purpose": self.purpose[address]} for address in self.addresses})

def change_label(node, address, old_label, new_label):
    assert_equal(address in old_label.addresses, True)
    node.setlabel(address, new_label.name)

    old_label.addresses.remove(address)
    new_label.add_address(address)

    old_label.verify(node)
    new_label.verify(node)

if __name__ == '__main__':
    WalletLabelsTest().main()<|MERGE_RESOLUTION|>--- conflicted
+++ resolved
@@ -29,15 +29,9 @@
 
         # Note each time we call generate, all generated coins go into
         # the same address, so we call twice to get two addresses w/50 each
-<<<<<<< HEAD
-        node.generate(1)
-        node.generate(101)
-        assert_equal(node.getbalance()['bitcoin'], 100)
-=======
         node.generatetoaddress(nblocks=1, address=node.getnewaddress(label='coinbase'))
         node.generatetoaddress(nblocks=101, address=node.getnewaddress(label='coinbase'))
-        assert_equal(node.getbalance(), 100)
->>>>>>> f617e05c
+        assert_equal(node.getbalance()['bitcoin'], 100)
 
         # there should be 2 address groups
         # each with 1 address with a balance of 50 Bitcoins
