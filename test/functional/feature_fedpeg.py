--- conflicted
+++ resolved
@@ -176,12 +176,9 @@
         #parent2 = self.nodes[1]
         sidechain = self.nodes[2]
         sidechain2 = self.nodes[3]
-<<<<<<< HEAD
         for node in self.nodes:
             node.importprivkey(privkey=node.get_deterministic_priv_key().key, label="mining")
-=======
         util.node_fastmerkle = sidechain
->>>>>>> cd0a56a5
 
         parent.generate(101)
         sidechain.generate(101)
