#!/usr/bin/env python3
# Copyright (c) 2014-2018 The Bitcoin Core developers
# Distributed under the MIT software license, see the accompanying
# file COPYING or http://www.opensource.org/licenses/mit-license.php.
"""Base class for RPC testing."""

import configparser
from enum import Enum
import logging
import argparse
import os
import pdb
import shutil
import sys
import tempfile
import time

from .authproxy import JSONRPCException
from . import coverage
from .test_node import TestNode
from .mininode import NetworkThread
from .util import (
    MAX_NODES,
    PortSeed,
    assert_equal,
    check_json_precision,
    connect_nodes_bi,
    disconnect_nodes,
    get_datadir_path,
    initialize_datadir,
    p2p_port,
    set_node_times,
    sync_blocks,
    sync_mempools,
)

class TestStatus(Enum):
    PASSED = 1
    FAILED = 2
    SKIPPED = 3

TEST_EXIT_PASSED = 0
TEST_EXIT_FAILED = 1
TEST_EXIT_SKIPPED = 77

TMPDIR_PREFIX = "bitcoin_func_test_"


class SkipTest(Exception):
    """This exception is raised to skip a test"""

    def __init__(self, message):
        self.message = message


class BitcoinTestMetaClass(type):
    """Metaclass for BitcoinTestFramework.

    Ensures that any attempt to register a subclass of `BitcoinTestFramework`
    adheres to a standard whereby the subclass overrides `set_test_params` and
    `run_test` but DOES NOT override either `__init__` or `main`. If any of
    those standards are violated, a ``TypeError`` is raised."""

    def __new__(cls, clsname, bases, dct):
        if not clsname == 'BitcoinTestFramework':
            if not ('run_test' in dct and 'set_test_params' in dct):
                raise TypeError("BitcoinTestFramework subclasses must override "
                                "'run_test' and 'set_test_params'")
            if '__init__' in dct or 'main' in dct:
                raise TypeError("BitcoinTestFramework subclasses may not override "
                                "'__init__' or 'main'")

        return super().__new__(cls, clsname, bases, dct)


class BitcoinTestFramework(metaclass=BitcoinTestMetaClass):
    """Base class for a bitcoin test script.

    Individual bitcoin test scripts should subclass this class and override the set_test_params() and run_test() methods.

    Individual tests can also override the following methods to customize the test setup:

    - add_options()
    - setup_chain()
    - setup_network()
    - setup_nodes()

    The __init__() and main() methods should not be overridden.

    This class also contains various public and private helper methods."""

    def __init__(self):
        """Sets test framework defaults. Do not override this method. Instead, override the set_test_params() method"""
        self.chain = 'elementsregtest'
        self.setup_clean_chain = False
        self.nodes = []
        self.network_thread = None
        self.mocktime = 0
        self.rpc_timeout = 60  # Wait for up to 60 seconds for the RPC server to respond
        self.supports_cli = False
        self.bind_to_localhost_only = True
        self.set_test_params()

        assert hasattr(self, "num_nodes"), "Test must set self.num_nodes in set_test_params()"

    def main(self):
        """Main function. This should not be overridden by the subclass test scripts."""

        parser = argparse.ArgumentParser(usage="%(prog)s [options]")
        parser.add_argument("--nocleanup", dest="nocleanup", default=False, action="store_true",
                            help="Leave bitcoinds and test.* datadir on exit or error")
        parser.add_argument("--noshutdown", dest="noshutdown", default=False, action="store_true",
                            help="Don't stop bitcoinds after the test execution")
        parser.add_argument("--cachedir", dest="cachedir", default=os.path.abspath(os.path.dirname(os.path.realpath(__file__)) + "/../../cache"),
                            help="Directory for caching pregenerated datadirs (default: %(default)s)")
        parser.add_argument("--tmpdir", dest="tmpdir", help="Root directory for datadirs")
        parser.add_argument("-l", "--loglevel", dest="loglevel", default="INFO",
                            help="log events at this level and higher to the console. Can be set to DEBUG, INFO, WARNING, ERROR or CRITICAL. Passing --loglevel DEBUG will output all logs to console. Note that logs at all levels are always written to the test_framework.log file in the temporary test directory.")
        parser.add_argument("--tracerpc", dest="trace_rpc", default=False, action="store_true",
                            help="Print out all RPC calls as they are made")
        parser.add_argument("--portseed", dest="port_seed", default=os.getpid(), type=int,
                            help="The seed to use for assigning port numbers (default: current process id)")
        parser.add_argument("--coveragedir", dest="coveragedir",
                            help="Write tested RPC commands into this directory")
        parser.add_argument("--configfile", dest="configfile",
                            default=os.path.abspath(os.path.dirname(os.path.realpath(__file__)) + "/../../config.ini"),
                            help="Location of the test framework config file (default: %(default)s)")
        parser.add_argument("--pdbonfailure", dest="pdbonfailure", default=False, action="store_true",
                            help="Attach a python debugger if test fails")
        parser.add_argument("--usecli", dest="usecli", default=False, action="store_true",
                            help="use bitcoin-cli instead of RPC for all commands")
        parser.add_argument("--perf", dest="perf", default=False, action="store_true",
                            help="profile running nodes with perf for the duration of the test")
        self.add_options(parser)
        self.options = parser.parse_args()

        PortSeed.n = self.options.port_seed

        check_json_precision()

        self.options.cachedir = os.path.abspath(self.options.cachedir)

        config = configparser.ConfigParser()
        config.read_file(open(self.options.configfile))
<<<<<<< HEAD
        self.options.bitcoind = os.getenv("BITCOIND", default=config["environment"]["BUILDDIR"] + '/src/elementsd' + config["environment"]["EXEEXT"])
        self.options.bitcoincli = os.getenv("BITCOINCLI", default=config["environment"]["BUILDDIR"] + '/src/elements-cli' + config["environment"]["EXEEXT"])
=======
        self.config = config
        self.options.bitcoind = os.getenv("BITCOIND", default=config["environment"]["BUILDDIR"] + '/src/bitcoind' + config["environment"]["EXEEXT"])
        self.options.bitcoincli = os.getenv("BITCOINCLI", default=config["environment"]["BUILDDIR"] + '/src/bitcoin-cli' + config["environment"]["EXEEXT"])
>>>>>>> 519b0bc5

        os.environ['PATH'] = os.pathsep.join([
            os.path.join(config['environment']['BUILDDIR'], 'src'),
            os.path.join(config['environment']['BUILDDIR'], 'src', 'qt'),
            os.environ['PATH']
        ])

        # Set up temp directory and start logging
        if self.options.tmpdir:
            self.options.tmpdir = os.path.abspath(self.options.tmpdir)
            os.makedirs(self.options.tmpdir, exist_ok=False)
        else:
            self.options.tmpdir = tempfile.mkdtemp(prefix=TMPDIR_PREFIX)
        self._start_logging()

        self.log.debug('Setting up network thread')
        self.network_thread = NetworkThread()
        self.network_thread.start()

        success = TestStatus.FAILED

        try:
            if self.options.usecli:
                if not self.supports_cli:
                    raise SkipTest("--usecli specified but test does not support using CLI")
                self.skip_if_no_cli()
            self.skip_test_if_missing_module()
            self.setup_chain()
            self.setup_network()
            self.run_test()
            success = TestStatus.PASSED
        except JSONRPCException as e:
            self.log.exception("JSONRPC error")
        except SkipTest as e:
            self.log.warning("Test Skipped: %s" % e.message)
            success = TestStatus.SKIPPED
        except AssertionError as e:
            self.log.exception("Assertion failed")
        except KeyError as e:
            self.log.exception("Key error")
        except Exception as e:
            self.log.exception("Unexpected exception caught during testing")
        except KeyboardInterrupt as e:
            self.log.warning("Exiting after keyboard interrupt")

        if success == TestStatus.FAILED and self.options.pdbonfailure:
            print("Testcase failed. Attaching python debugger. Enter ? for help")
            pdb.set_trace()

        self.log.debug('Closing down network thread')
        self.network_thread.close()
        if not self.options.noshutdown:
            self.log.info("Stopping nodes")
            if self.nodes:
                self.stop_nodes()
        else:
            for node in self.nodes:
                node.cleanup_on_exit = False
            self.log.info("Note: bitcoinds were not stopped and may still be running")

        should_clean_up = (
            not self.options.nocleanup and
            not self.options.noshutdown and
            success != TestStatus.FAILED and
            not self.options.perf
        )
        if should_clean_up:
            self.log.info("Cleaning up {} on exit".format(self.options.tmpdir))
            cleanup_tree_on_exit = True
        elif self.options.perf:
            self.log.warning("Not cleaning up dir {} due to perf data".format(self.options.tmpdir))
            cleanup_tree_on_exit = False
        else:
            self.log.warning("Not cleaning up dir {}".format(self.options.tmpdir))
            cleanup_tree_on_exit = False

        if success == TestStatus.PASSED:
            self.log.info("Tests successful")
            exit_code = TEST_EXIT_PASSED
        elif success == TestStatus.SKIPPED:
            self.log.info("Test skipped")
            exit_code = TEST_EXIT_SKIPPED
        else:
            self.log.error("Test failed. Test logging available at %s/test_framework.log", self.options.tmpdir)
            self.log.error("Hint: Call {} '{}' to consolidate all logs".format(os.path.normpath(os.path.dirname(os.path.realpath(__file__)) + "/../combine_logs.py"), self.options.tmpdir))
            exit_code = TEST_EXIT_FAILED
        logging.shutdown()
        if cleanup_tree_on_exit:
            shutil.rmtree(self.options.tmpdir)
        sys.exit(exit_code)

    # Methods to override in subclass test scripts.
    def set_test_params(self):
        """Tests must this method to change default values for number of nodes, topology, etc"""
        raise NotImplementedError

    def add_options(self, parser):
        """Override this method to add command-line options to the test"""
        pass

    def skip_test_if_missing_module(self):
        """Override this method to skip a test if a module is not compiled"""
        pass

    def setup_chain(self):
        """Override this method to customize blockchain setup"""
        self.log.info("Initializing test directory " + self.options.tmpdir)
        if self.setup_clean_chain:
            self._initialize_chain_clean()
        else:
            self._initialize_chain()

    def setup_network(self):
        """Override this method to customize test network topology"""
        self.setup_nodes()

        # Connect the nodes as a "chain".  This allows us
        # to split the network between nodes 1 and 2 to get
        # two halves that can work on competing chains.
        for i in range(self.num_nodes - 1):
            connect_nodes_bi(self.nodes, i, i + 1)
        self.sync_all()

    def setup_nodes(self):
        """Override this method to customize test node setup"""
        extra_args = None
        if hasattr(self, "extra_args"):
            extra_args = self.extra_args
        self.add_nodes(self.num_nodes, extra_args)
        self.start_nodes()
        self.import_deterministic_coinbase_privkeys()

    def import_deterministic_coinbase_privkeys(self):
        for n in self.nodes:
            try:
                n.getwalletinfo()
            except JSONRPCException as e:
                assert str(e).startswith('Method not found')
                continue

            n.importprivkey(privkey=n.get_deterministic_priv_key().key, label='coinbase')

    def run_test(self):
        """Tests must override this method to define test logic"""
        raise NotImplementedError

    # Public helper methods. These can be accessed by the subclass test scripts.

<<<<<<< HEAD
    def add_nodes(self, num_nodes, extra_args=None, *, rpchost=None, chain=None, binary=None, chain_in_args=None):
        """Instantiate TestNode objects"""
=======
    def add_nodes(self, num_nodes, extra_args=None, *, rpchost=None, binary=None):
        """Instantiate TestNode objects.

        Should only be called once after the nodes have been specified in
        set_test_params()."""
>>>>>>> 519b0bc5
        if self.bind_to_localhost_only:
            extra_confs = [["bind=127.0.0.1"]] * num_nodes
        else:
            extra_confs = [[]] * num_nodes
        if extra_args is None:
            extra_args = [[]] * num_nodes
        if binary is None:
            binary = [self.options.bitcoind] * num_nodes
        if chain is None:
            chain = [self.chain] * num_nodes
        if chain_in_args is None:
            chain_in_args = [True] * num_nodes
        assert_equal(len(extra_confs), num_nodes)
        assert_equal(len(extra_args), num_nodes)
        assert_equal(len(binary), num_nodes)
        assert_equal(len(chain), num_nodes)
        for i in range(num_nodes):
<<<<<<< HEAD
            numnode = len(self.nodes)
            self.nodes.append(TestNode(numnode, get_datadir_path(self.options.tmpdir, numnode), chain[i], rpchost=rpchost, timewait=self.rpc_timewait, bitcoind=binary[i], bitcoin_cli=self.options.bitcoincli, mocktime=self.mocktime, coverage_dir=self.options.coveragedir, extra_conf=extra_confs[i], extra_args=extra_args[i], use_cli=self.options.usecli, chain_in_args=chain_in_args[i]))
=======
            self.nodes.append(TestNode(
                i,
                get_datadir_path(self.options.tmpdir, i),
                rpchost=rpchost,
                timewait=self.rpc_timeout,
                bitcoind=binary[i],
                bitcoin_cli=self.options.bitcoincli,
                mocktime=self.mocktime,
                coverage_dir=self.options.coveragedir,
                cwd=self.options.tmpdir,
                extra_conf=extra_confs[i],
                extra_args=extra_args[i],
                use_cli=self.options.usecli,
                start_perf=self.options.perf,
            ))
>>>>>>> 519b0bc5

    def start_node(self, i, *args, **kwargs):
        """Start a bitcoind"""

        node = self.nodes[i]

        node.start(*args, **kwargs)
        node.wait_for_rpc_connection()

        if self.options.coveragedir is not None:
            coverage.write_all_rpc_commands(self.options.coveragedir, node.rpc)

    def start_nodes(self, extra_args=None, *args, **kwargs):
        """Start multiple bitcoinds"""

        if extra_args is None:
            extra_args = [None] * self.num_nodes
        assert_equal(len(extra_args), self.num_nodes)
        try:
            for i, node in enumerate(self.nodes):
                node.start(extra_args[i], *args, **kwargs)
            for node in self.nodes:
                node.wait_for_rpc_connection()
        except:
            # If one node failed to start, stop the others
            self.stop_nodes()
            raise

        if self.options.coveragedir is not None:
            for node in self.nodes:
                coverage.write_all_rpc_commands(self.options.coveragedir, node.rpc)

    def stop_node(self, i, expected_stderr='', wait=0):
        """Stop a bitcoind test node"""
        self.nodes[i].stop_node(expected_stderr, wait=wait)
        self.nodes[i].wait_until_stopped()

    def stop_nodes(self, wait=0):
        """Stop multiple bitcoind test nodes"""
        for node in self.nodes:
            # Issue RPC to stop nodes
            node.stop_node(wait=wait)

        for node in self.nodes:
            # Wait for nodes to stop
            node.wait_until_stopped()

    def restart_node(self, i, extra_args=None):
        """Stop and start a test node"""
        self.stop_node(i)
        self.start_node(i, extra_args)

    def wait_for_node_exit(self, i, timeout):
        self.nodes[i].process.wait(timeout)

    def split_network(self):
        """
        Split the network of four nodes into nodes 0/1 and 2/3.
        """
        disconnect_nodes(self.nodes[1], 2)
        disconnect_nodes(self.nodes[2], 1)
        self.sync_all([self.nodes[:2], self.nodes[2:]])

    def join_network(self):
        """
        Join the (previously split) network halves together.
        """
        connect_nodes_bi(self.nodes, 1, 2)
        self.sync_all()

    def sync_all(self, node_groups=None):
        if not node_groups:
            node_groups = [self.nodes]

        for group in node_groups:
            sync_blocks(group)
            sync_mempools(group)

    # Private helper methods. These should not be accessed by the subclass test scripts.

    def _start_logging(self):
        # Add logger and logging handlers
        self.log = logging.getLogger('TestFramework')
        self.log.setLevel(logging.DEBUG)
        # Create file handler to log all messages
        fh = logging.FileHandler(self.options.tmpdir + '/test_framework.log', encoding='utf-8')
        fh.setLevel(logging.DEBUG)
        # Create console handler to log messages to stderr. By default this logs only error messages, but can be configured with --loglevel.
        ch = logging.StreamHandler(sys.stdout)
        # User can provide log level as a number or string (eg DEBUG). loglevel was caught as a string, so try to convert it to an int
        ll = int(self.options.loglevel) if self.options.loglevel.isdigit() else self.options.loglevel.upper()
        ch.setLevel(ll)
        # Format logs the same as bitcoind's debug.log with microprecision (so log files can be concatenated and sorted)
        formatter = logging.Formatter(fmt='%(asctime)s.%(msecs)03d000Z %(name)s (%(levelname)s): %(message)s', datefmt='%Y-%m-%dT%H:%M:%S')
        formatter.converter = time.gmtime
        fh.setFormatter(formatter)
        ch.setFormatter(formatter)
        # add the handlers to the logger
        self.log.addHandler(fh)
        self.log.addHandler(ch)

        if self.options.trace_rpc:
            rpc_logger = logging.getLogger("BitcoinRPC")
            rpc_logger.setLevel(logging.DEBUG)
            rpc_handler = logging.StreamHandler(sys.stdout)
            rpc_handler.setLevel(logging.DEBUG)
            rpc_logger.addHandler(rpc_handler)

    def _initialize_chain(self):
        """Initialize a pre-mined blockchain for use by the test.

        Create a cache of a 200-block-long chain (with wallet) for MAX_NODES
        Afterward, create num_nodes copies from the cache."""

        assert self.num_nodes <= MAX_NODES
        create_cache = False
        for i in range(MAX_NODES):
            if not os.path.isdir(get_datadir_path(self.options.cachedir, i)):
                create_cache = True
                break

        if create_cache:
            self.log.debug("Creating data directories from cached datadir")

            # find and delete old cache directories if any exist
            for i in range(MAX_NODES):
                if os.path.isdir(get_datadir_path(self.options.cachedir, i)):
                    shutil.rmtree(get_datadir_path(self.options.cachedir, i))

            # Create cache directories, run bitcoinds:
            for i in range(MAX_NODES):
                datadir = initialize_datadir(self.options.cachedir, i, self.chain)
                args = [self.options.bitcoind, "-datadir=" + datadir, '-disablewallet']
                if i > 0:
                    args.append("-connect=127.0.0.1:" + str(p2p_port(0)))
<<<<<<< HEAD
                self.nodes.append(TestNode(i, get_datadir_path(self.options.cachedir, i), self.chain, extra_conf=["bind=127.0.0.1"], extra_args=[], rpchost=None, timewait=self.rpc_timewait, bitcoind=self.options.bitcoind, bitcoin_cli=self.options.bitcoincli, mocktime=self.mocktime, coverage_dir=None))
=======
                self.nodes.append(TestNode(
                    i,
                    get_datadir_path(self.options.cachedir, i),
                    extra_conf=["bind=127.0.0.1"],
                    extra_args=[],
                    rpchost=None,
                    timewait=self.rpc_timeout,
                    bitcoind=self.options.bitcoind,
                    bitcoin_cli=self.options.bitcoincli,
                    mocktime=self.mocktime,
                    coverage_dir=None,
                    cwd=self.options.tmpdir,
                ))
>>>>>>> 519b0bc5
                self.nodes[i].args = args
                self.start_node(i)

            # Wait for RPC connections to be ready
            for node in self.nodes:
                node.wait_for_rpc_connection()

            # For backward compatibility of the python scripts with previous
            # versions of the cache, set mocktime to Jan 1,
            # 2014 + (201 * 10 * 60)"""
            self.mocktime = 1388534400 + (201 * 10 * 60)

            # Create a 200-block-long chain; each of the 4 first nodes
            # gets 25 mature blocks and 25 immature.
            # Note: To preserve compatibility with older versions of
            # initialize_chain, only 4 nodes will generate coins.
            #
            # blocks are created with timestamps 10 minutes apart
            # starting from 2010 minutes in the past
            block_time = self.mocktime - (201 * 10 * 60)
            for i in range(2):
                for peer in range(4):
                    for j in range(25):
                        set_node_times(self.nodes, block_time)
                        self.nodes[peer].generatetoaddress(1, self.nodes[peer].get_deterministic_priv_key().address)
                        block_time += 10 * 60
                    # Must sync before next peer starts generating blocks
                    sync_blocks(self.nodes)

            # Shut them down, and clean up cache directories:
            self.stop_nodes()
            self.nodes = []
            self.mocktime = 0

            def cache_path(n, *paths):
                return os.path.join(get_datadir_path(self.options.cachedir, n), self.chain, *paths)

            for i in range(MAX_NODES):
                os.rmdir(cache_path(i, 'wallets'))  # Remove empty wallets dir
                for entry in os.listdir(cache_path(i)):
                    if entry not in ['chainstate', 'blocks']:
                        os.remove(cache_path(i, entry))

        for i in range(self.num_nodes):
            from_dir = get_datadir_path(self.options.cachedir, i)
            to_dir = get_datadir_path(self.options.tmpdir, i)
            shutil.copytree(from_dir, to_dir)
            initialize_datadir(self.options.tmpdir, i, self.chain)  # Overwrite port/rpcport in bitcoin.conf

    def _initialize_chain_clean(self):
        """Initialize empty blockchain for use by the test.

        Create an empty blockchain and num_nodes wallets.
        Useful if a test case wants complete control over initialization."""
        for i in range(self.num_nodes):
            initialize_datadir(self.options.tmpdir, i, self.chain)

    def skip_if_no_py3_zmq(self):
        """Attempt to import the zmq package and skip the test if the import fails."""
        try:
            import zmq  # noqa
        except ImportError:
            raise SkipTest("python3-zmq module not available.")

    def skip_if_no_bitcoind_zmq(self):
        """Skip the running test if bitcoind has not been compiled with zmq support."""
        if not self.is_zmq_compiled():
            raise SkipTest("bitcoind has not been built with zmq enabled.")

    def skip_if_no_wallet(self):
        """Skip the running test if wallet has not been compiled."""
        if not self.is_wallet_compiled():
            raise SkipTest("wallet has not been compiled.")

    def skip_if_no_cli(self):
        """Skip the running test if bitcoin-cli has not been compiled."""
        if not self.is_cli_compiled():
            raise SkipTest("bitcoin-cli has not been compiled.")

    def is_cli_compiled(self):
        """Checks whether bitcoin-cli was compiled."""
        config = configparser.ConfigParser()
        config.read_file(open(self.options.configfile))

        return config["components"].getboolean("ENABLE_CLI")

    def is_wallet_compiled(self):
        """Checks whether the wallet module was compiled."""
        config = configparser.ConfigParser()
        config.read_file(open(self.options.configfile))

        return config["components"].getboolean("ENABLE_WALLET")

    def is_zmq_compiled(self):
        """Checks whether the zmq module was compiled."""
        config = configparser.ConfigParser()
        config.read_file(open(self.options.configfile))

        return config["components"].getboolean("ENABLE_ZMQ")<|MERGE_RESOLUTION|>--- conflicted
+++ resolved
@@ -142,14 +142,9 @@
 
         config = configparser.ConfigParser()
         config.read_file(open(self.options.configfile))
-<<<<<<< HEAD
+        self.config = config
         self.options.bitcoind = os.getenv("BITCOIND", default=config["environment"]["BUILDDIR"] + '/src/elementsd' + config["environment"]["EXEEXT"])
         self.options.bitcoincli = os.getenv("BITCOINCLI", default=config["environment"]["BUILDDIR"] + '/src/elements-cli' + config["environment"]["EXEEXT"])
-=======
-        self.config = config
-        self.options.bitcoind = os.getenv("BITCOIND", default=config["environment"]["BUILDDIR"] + '/src/bitcoind' + config["environment"]["EXEEXT"])
-        self.options.bitcoincli = os.getenv("BITCOINCLI", default=config["environment"]["BUILDDIR"] + '/src/bitcoin-cli' + config["environment"]["EXEEXT"])
->>>>>>> 519b0bc5
 
         os.environ['PATH'] = os.pathsep.join([
             os.path.join(config['environment']['BUILDDIR'], 'src'),
@@ -298,16 +293,11 @@
 
     # Public helper methods. These can be accessed by the subclass test scripts.
 
-<<<<<<< HEAD
     def add_nodes(self, num_nodes, extra_args=None, *, rpchost=None, chain=None, binary=None, chain_in_args=None):
-        """Instantiate TestNode objects"""
-=======
-    def add_nodes(self, num_nodes, extra_args=None, *, rpchost=None, binary=None):
         """Instantiate TestNode objects.
 
         Should only be called once after the nodes have been specified in
         set_test_params()."""
->>>>>>> 519b0bc5
         if self.bind_to_localhost_only:
             extra_confs = [["bind=127.0.0.1"]] * num_nodes
         else:
@@ -325,13 +315,11 @@
         assert_equal(len(binary), num_nodes)
         assert_equal(len(chain), num_nodes)
         for i in range(num_nodes):
-<<<<<<< HEAD
             numnode = len(self.nodes)
-            self.nodes.append(TestNode(numnode, get_datadir_path(self.options.tmpdir, numnode), chain[i], rpchost=rpchost, timewait=self.rpc_timewait, bitcoind=binary[i], bitcoin_cli=self.options.bitcoincli, mocktime=self.mocktime, coverage_dir=self.options.coveragedir, extra_conf=extra_confs[i], extra_args=extra_args[i], use_cli=self.options.usecli, chain_in_args=chain_in_args[i]))
-=======
             self.nodes.append(TestNode(
-                i,
+                numnode,
                 get_datadir_path(self.options.tmpdir, i),
+                chain[i],
                 rpchost=rpchost,
                 timewait=self.rpc_timeout,
                 bitcoind=binary[i],
@@ -343,8 +331,8 @@
                 extra_args=extra_args[i],
                 use_cli=self.options.usecli,
                 start_perf=self.options.perf,
+                chain_in_args=chain_in_args[i],
             ))
->>>>>>> 519b0bc5
 
     def start_node(self, i, *args, **kwargs):
         """Start a bitcoind"""
@@ -480,12 +468,10 @@
                 args = [self.options.bitcoind, "-datadir=" + datadir, '-disablewallet']
                 if i > 0:
                     args.append("-connect=127.0.0.1:" + str(p2p_port(0)))
-<<<<<<< HEAD
-                self.nodes.append(TestNode(i, get_datadir_path(self.options.cachedir, i), self.chain, extra_conf=["bind=127.0.0.1"], extra_args=[], rpchost=None, timewait=self.rpc_timewait, bitcoind=self.options.bitcoind, bitcoin_cli=self.options.bitcoincli, mocktime=self.mocktime, coverage_dir=None))
-=======
                 self.nodes.append(TestNode(
                     i,
                     get_datadir_path(self.options.cachedir, i),
+                    self.chain,
                     extra_conf=["bind=127.0.0.1"],
                     extra_args=[],
                     rpchost=None,
@@ -496,7 +482,6 @@
                     coverage_dir=None,
                     cwd=self.options.tmpdir,
                 ))
->>>>>>> 519b0bc5
                 self.nodes[i].args = args
                 self.start_node(i)
 
