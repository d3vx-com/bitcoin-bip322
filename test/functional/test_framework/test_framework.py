#!/usr/bin/env python3
# Copyright (c) 2014-2018 The Bitcoin Core developers
# Distributed under the MIT software license, see the accompanying
# file COPYING or http://www.opensource.org/licenses/mit-license.php.
"""Base class for RPC testing."""

import configparser
from enum import Enum
import logging
import argparse
import os
import pdb
import shutil
import sys
import tempfile
import time

from .authproxy import JSONRPCException
from . import coverage
from .test_node import TestNode
from .mininode import NetworkThread
from .util import (
    MAX_NODES,
    PortSeed,
    assert_equal,
    check_json_precision,
    connect_nodes_bi,
    disconnect_nodes,
    get_datadir_path,
    initialize_datadir,
    p2p_port,
    set_node_times,
    sync_blocks,
    sync_mempools,
)

class TestStatus(Enum):
    PASSED = 1
    FAILED = 2
    SKIPPED = 3

TEST_EXIT_PASSED = 0
TEST_EXIT_FAILED = 1
TEST_EXIT_SKIPPED = 77


class SkipTest(Exception):
    """This exception is raised to skip a test"""

    def __init__(self, message):
        self.message = message


class BitcoinTestMetaClass(type):
    """Metaclass for BitcoinTestFramework.

    Ensures that any attempt to register a subclass of `BitcoinTestFramework`
    adheres to a standard whereby the subclass overrides `set_test_params` and
    `run_test` but DOES NOT override either `__init__` or `main`. If any of
    those standards are violated, a ``TypeError`` is raised."""

    def __new__(cls, clsname, bases, dct):
        if not clsname == 'BitcoinTestFramework':
            if not ('run_test' in dct and 'set_test_params' in dct):
                raise TypeError("BitcoinTestFramework subclasses must override "
                                "'run_test' and 'set_test_params'")
            if '__init__' in dct or 'main' in dct:
                raise TypeError("BitcoinTestFramework subclasses may not override "
                                "'__init__' or 'main'")

        return super().__new__(cls, clsname, bases, dct)


class BitcoinTestFramework(metaclass=BitcoinTestMetaClass):
    """Base class for a bitcoin test script.

    Individual bitcoin test scripts should subclass this class and override the set_test_params() and run_test() methods.

    Individual tests can also override the following methods to customize the test setup:

    - add_options()
    - setup_chain()
    - setup_network()
    - setup_nodes()

    The __init__() and main() methods should not be overridden.

    This class also contains various public and private helper methods."""

    def __init__(self):
        """Sets test framework defaults. Do not override this method. Instead, override the set_test_params() method"""
        self.chain = 'regtest2'
        self.setup_clean_chain = False
        self.nodes = []
        self.network_thread = None
        self.mocktime = 0
        self.rpc_timewait = 60  # Wait for up to 60 seconds for the RPC server to respond
        self.supports_cli = False
        self.bind_to_localhost_only = True
        self.set_test_params()

        assert hasattr(self, "num_nodes"), "Test must set self.num_nodes in set_test_params()"

    def main(self):
        """Main function. This should not be overridden by the subclass test scripts."""

        parser = argparse.ArgumentParser(usage="%(prog)s [options]")
        parser.add_argument("--nocleanup", dest="nocleanup", default=False, action="store_true",
                            help="Leave bitcoinds and test.* datadir on exit or error")
        parser.add_argument("--noshutdown", dest="noshutdown", default=False, action="store_true",
                            help="Don't stop bitcoinds after the test execution")
        parser.add_argument("--cachedir", dest="cachedir", default=os.path.abspath(os.path.dirname(os.path.realpath(__file__)) + "/../../cache"),
                            help="Directory for caching pregenerated datadirs (default: %(default)s)")
        parser.add_argument("--tmpdir", dest="tmpdir", help="Root directory for datadirs")
        parser.add_argument("-l", "--loglevel", dest="loglevel", default="INFO",
                            help="log events at this level and higher to the console. Can be set to DEBUG, INFO, WARNING, ERROR or CRITICAL. Passing --loglevel DEBUG will output all logs to console. Note that logs at all levels are always written to the test_framework.log file in the temporary test directory.")
        parser.add_argument("--tracerpc", dest="trace_rpc", default=False, action="store_true",
                            help="Print out all RPC calls as they are made")
        parser.add_argument("--portseed", dest="port_seed", default=os.getpid(), type=int,
                            help="The seed to use for assigning port numbers (default: current process id)")
        parser.add_argument("--coveragedir", dest="coveragedir",
                            help="Write tested RPC commands into this directory")
        parser.add_argument("--configfile", dest="configfile",
                            default=os.path.abspath(os.path.dirname(os.path.realpath(__file__)) + "/../../config.ini"),
                            help="Location of the test framework config file (default: %(default)s)")
        parser.add_argument("--pdbonfailure", dest="pdbonfailure", default=False, action="store_true",
                            help="Attach a python debugger if test fails")
        parser.add_argument("--usecli", dest="usecli", default=False, action="store_true",
                            help="use bitcoin-cli instead of RPC for all commands")
        self.add_options(parser)
        self.options = parser.parse_args()

        PortSeed.n = self.options.port_seed

        check_json_precision()

        self.options.cachedir = os.path.abspath(self.options.cachedir)

        config = configparser.ConfigParser()
        config.read_file(open(self.options.configfile))
        self.options.bitcoind = os.getenv("BITCOIND", default=config["environment"]["BUILDDIR"] + '/src/bitcoind' + config["environment"]["EXEEXT"])
        self.options.bitcoincli = os.getenv("BITCOINCLI", default=config["environment"]["BUILDDIR"] + '/src/bitcoin-cli' + config["environment"]["EXEEXT"])

        os.environ['PATH'] = os.pathsep.join([
            os.path.join(config['environment']['BUILDDIR'], 'src'),
            os.path.join(config['environment']['BUILDDIR'], 'src', 'qt'),
            os.environ['PATH']
        ])

        # Set up temp directory and start logging
        if self.options.tmpdir:
            self.options.tmpdir = os.path.abspath(self.options.tmpdir)
            os.makedirs(self.options.tmpdir, exist_ok=False)
        else:
            self.options.tmpdir = tempfile.mkdtemp(prefix="test")
        self._start_logging()

        self.log.debug('Setting up network thread')
        self.network_thread = NetworkThread()
        self.network_thread.start()

        success = TestStatus.FAILED

        try:
            if self.options.usecli and not self.supports_cli:
                raise SkipTest("--usecli specified but test does not support using CLI")
            self.skip_test_if_missing_module()
            self.setup_chain()
            self.setup_network()
            self.import_deterministic_coinbase_privkeys()
            self.run_test()
            success = TestStatus.PASSED
        except JSONRPCException as e:
            self.log.exception("JSONRPC error")
        except SkipTest as e:
            self.log.warning("Test Skipped: %s" % e.message)
            success = TestStatus.SKIPPED
        except AssertionError as e:
            self.log.exception("Assertion failed")
        except KeyError as e:
            self.log.exception("Key error")
        except Exception as e:
            self.log.exception("Unexpected exception caught during testing")
        except KeyboardInterrupt as e:
            self.log.warning("Exiting after keyboard interrupt")

        if success == TestStatus.FAILED and self.options.pdbonfailure:
            print("Testcase failed. Attaching python debugger. Enter ? for help")
            pdb.set_trace()

        self.log.debug('Closing down network thread')
        self.network_thread.close()
        if not self.options.noshutdown:
            self.log.info("Stopping nodes")
            if self.nodes:
                self.stop_nodes()
        else:
            for node in self.nodes:
                node.cleanup_on_exit = False
            self.log.info("Note: bitcoinds were not stopped and may still be running")

        if not self.options.nocleanup and not self.options.noshutdown and success != TestStatus.FAILED:
            self.log.info("Cleaning up {} on exit".format(self.options.tmpdir))
            cleanup_tree_on_exit = True
        else:
            self.log.warning("Not cleaning up dir %s" % self.options.tmpdir)
            cleanup_tree_on_exit = False

        if success == TestStatus.PASSED:
            self.log.info("Tests successful")
            exit_code = TEST_EXIT_PASSED
        elif success == TestStatus.SKIPPED:
            self.log.info("Test skipped")
            exit_code = TEST_EXIT_SKIPPED
        else:
            self.log.error("Test failed. Test logging available at %s/test_framework.log", self.options.tmpdir)
            self.log.error("Hint: Call {} '{}' to consolidate all logs".format(os.path.normpath(os.path.dirname(os.path.realpath(__file__)) + "/../combine_logs.py"), self.options.tmpdir))
            exit_code = TEST_EXIT_FAILED
        logging.shutdown()
        if cleanup_tree_on_exit:
            shutil.rmtree(self.options.tmpdir)
        sys.exit(exit_code)

    # Methods to override in subclass test scripts.
    def set_test_params(self):
        """Tests must this method to change default values for number of nodes, topology, etc"""
        raise NotImplementedError

    def add_options(self, parser):
        """Override this method to add command-line options to the test"""
        pass

    def skip_test_if_missing_module(self):
        """Override this method to skip a test if a module is not compiled"""
        pass

    def setup_chain(self):
        """Override this method to customize blockchain setup"""
        self.log.info("Initializing test directory " + self.options.tmpdir)
        if self.setup_clean_chain:
            self._initialize_chain_clean()
        else:
            self._initialize_chain()

    def setup_network(self):
        """Override this method to customize test network topology"""
        self.setup_nodes()

        # Connect the nodes as a "chain".  This allows us
        # to split the network between nodes 1 and 2 to get
        # two halves that can work on competing chains.
        for i in range(self.num_nodes - 1):
            connect_nodes_bi(self.nodes, i, i + 1)
        self.sync_all()

    def setup_nodes(self):
        """Override this method to customize test node setup"""
        extra_args = None
        if hasattr(self, "extra_args"):
            extra_args = self.extra_args
        self.add_nodes(self.num_nodes, extra_args)
        self.start_nodes()

    def import_deterministic_coinbase_privkeys(self):
        if self.setup_clean_chain:
            return

        for n in self.nodes:
            try:
                n.getwalletinfo()
            except JSONRPCException as e:
                assert str(e).startswith('Method not found')
                continue

            n.importprivkey(n.get_deterministic_priv_key()[1])

    def run_test(self):
        """Tests must override this method to define test logic"""
        raise NotImplementedError

    # Public helper methods. These can be accessed by the subclass test scripts.

    def add_nodes(self, num_nodes, extra_args=None, *, rpchost=None, chain=None, binary=None):
        """Instantiate TestNode objects"""
        if self.bind_to_localhost_only:
            extra_confs = [["bind=127.0.0.1"]] * num_nodes
        else:
            extra_confs = [[]] * num_nodes
        if extra_args is None:
            extra_args = [[]] * num_nodes
        if binary is None:
            binary = [self.options.bitcoind] * num_nodes
        if chain is None:
            chain = [self.chain] * num_nodes
        assert_equal(len(extra_confs), num_nodes)
        assert_equal(len(extra_args), num_nodes)
        assert_equal(len(binary), num_nodes)
        assert_equal(len(chain), num_nodes)
        for i in range(num_nodes):
            numnode = len(self.nodes)
            self.nodes.append(TestNode(numnode, get_datadir_path(self.options.tmpdir, numnode), chain[i], rpchost=rpchost, timewait=self.rpc_timewait, bitcoind=binary[i], bitcoin_cli=self.options.bitcoincli, mocktime=self.mocktime, coverage_dir=self.options.coveragedir, extra_conf=extra_confs[i], extra_args=extra_args[i], use_cli=self.options.usecli))

    def start_node(self, i, *args, **kwargs):
        """Start a bitcoind"""

        node = self.nodes[i]

        node.start(*args, **kwargs)
        node.wait_for_rpc_connection()

        if self.options.coveragedir is not None:
            coverage.write_all_rpc_commands(self.options.coveragedir, node.rpc)

    def start_nodes(self, extra_args=None, *args, **kwargs):
        """Start multiple bitcoinds"""

        if extra_args is None:
            extra_args = [None] * self.num_nodes
        assert_equal(len(extra_args), self.num_nodes)
        try:
            for i, node in enumerate(self.nodes):
                node.start(extra_args[i], *args, **kwargs)
            for node in self.nodes:
                node.wait_for_rpc_connection()
        except:
            # If one node failed to start, stop the others
            self.stop_nodes()
            raise

        if self.options.coveragedir is not None:
            for node in self.nodes:
                coverage.write_all_rpc_commands(self.options.coveragedir, node.rpc)

    def stop_node(self, i, expected_stderr=''):
        """Stop a bitcoind test node"""
        self.nodes[i].stop_node(expected_stderr)
        self.nodes[i].wait_until_stopped()

    def stop_nodes(self):
        """Stop multiple bitcoind test nodes"""
        for node in self.nodes:
            # Issue RPC to stop nodes
            node.stop_node()

        for node in self.nodes:
            # Wait for nodes to stop
            node.wait_until_stopped()

    def restart_node(self, i, extra_args=None):
        """Stop and start a test node"""
        self.stop_node(i)
        self.start_node(i, extra_args)

    def wait_for_node_exit(self, i, timeout):
        self.nodes[i].process.wait(timeout)

    def split_network(self):
        """
        Split the network of four nodes into nodes 0/1 and 2/3.
        """
        disconnect_nodes(self.nodes[1], 2)
        disconnect_nodes(self.nodes[2], 1)
        self.sync_all([self.nodes[:2], self.nodes[2:]])

    def join_network(self):
        """
        Join the (previously split) network halves together.
        """
        connect_nodes_bi(self.nodes, 1, 2)
        self.sync_all()

    def sync_all(self, node_groups=None):
        if not node_groups:
            node_groups = [self.nodes]

        for group in node_groups:
            sync_blocks(group)
            sync_mempools(group)

    def enable_mocktime(self):
        """Enable mocktime for the script.

        mocktime may be needed for scripts that use the cached version of the
        blockchain.  If the cached version of the blockchain is used without
        mocktime then the mempools will not sync due to IBD.

        For backward compatibility of the python scripts with previous
        versions of the cache, this helper function sets mocktime to Jan 1,
        2014 + (201 * 10 * 60)"""
        self.mocktime = 1388534400 + (201 * 10 * 60)

    def disable_mocktime(self):
        self.mocktime = 0

    # Private helper methods. These should not be accessed by the subclass test scripts.

    def _start_logging(self):
        # Add logger and logging handlers
        self.log = logging.getLogger('TestFramework')
        self.log.setLevel(logging.DEBUG)
        # Create file handler to log all messages
        fh = logging.FileHandler(self.options.tmpdir + '/test_framework.log', encoding='utf-8')
        fh.setLevel(logging.DEBUG)
        # Create console handler to log messages to stderr. By default this logs only error messages, but can be configured with --loglevel.
        ch = logging.StreamHandler(sys.stdout)
        # User can provide log level as a number or string (eg DEBUG). loglevel was caught as a string, so try to convert it to an int
        ll = int(self.options.loglevel) if self.options.loglevel.isdigit() else self.options.loglevel.upper()
        ch.setLevel(ll)
        # Format logs the same as bitcoind's debug.log with microprecision (so log files can be concatenated and sorted)
        formatter = logging.Formatter(fmt='%(asctime)s.%(msecs)03d000Z %(name)s (%(levelname)s): %(message)s', datefmt='%Y-%m-%dT%H:%M:%S')
        formatter.converter = time.gmtime
        fh.setFormatter(formatter)
        ch.setFormatter(formatter)
        # add the handlers to the logger
        self.log.addHandler(fh)
        self.log.addHandler(ch)

        if self.options.trace_rpc:
            rpc_logger = logging.getLogger("BitcoinRPC")
            rpc_logger.setLevel(logging.DEBUG)
            rpc_handler = logging.StreamHandler(sys.stdout)
            rpc_handler.setLevel(logging.DEBUG)
            rpc_logger.addHandler(rpc_handler)

    def _initialize_chain(self):
        """Initialize a pre-mined blockchain for use by the test.

        Create a cache of a 200-block-long chain (with wallet) for MAX_NODES
        Afterward, create num_nodes copies from the cache."""

        assert self.num_nodes <= MAX_NODES
        create_cache = False
        for i in range(MAX_NODES):
            if not os.path.isdir(get_datadir_path(self.options.cachedir, i)):
                create_cache = True
                break

        if create_cache:
            self.log.debug("Creating data directories from cached datadir")

            # find and delete old cache directories if any exist
            for i in range(MAX_NODES):
                if os.path.isdir(get_datadir_path(self.options.cachedir, i)):
                    shutil.rmtree(get_datadir_path(self.options.cachedir, i))

            # Create cache directories, run bitcoinds:
            for i in range(MAX_NODES):
<<<<<<< HEAD
                datadir = initialize_datadir(self.options.cachedir, i, self.chain)
                args = [self.options.bitcoind, "-datadir=" + datadir]
=======
                datadir = initialize_datadir(self.options.cachedir, i)
                args = [self.options.bitcoind, "-datadir=" + datadir, '-disablewallet']
>>>>>>> 3832c25f
                if i > 0:
                    args.append("-connect=127.0.0.1:" + str(p2p_port(0)))
                self.nodes.append(TestNode(i, get_datadir_path(self.options.cachedir, i), self.chain, extra_conf=["bind=127.0.0.1"], extra_args=[], rpchost=None, timewait=self.rpc_timewait, bitcoind=self.options.bitcoind, bitcoin_cli=self.options.bitcoincli, mocktime=self.mocktime, coverage_dir=None))
                self.nodes[i].args = args
                self.start_node(i)

            # Wait for RPC connections to be ready
            for node in self.nodes:
                node.wait_for_rpc_connection()

            # Create a 200-block-long chain; each of the 4 first nodes
            # gets 25 mature blocks and 25 immature.
            # Note: To preserve compatibility with older versions of
            # initialize_chain, only 4 nodes will generate coins.
            #
            # blocks are created with timestamps 10 minutes apart
            # starting from 2010 minutes in the past
            self.enable_mocktime()
            block_time = self.mocktime - (201 * 10 * 60)
            for i in range(2):
                for peer in range(4):
                    for j in range(25):
                        set_node_times(self.nodes, block_time)
                        self.nodes[peer].generatetoaddress(1, self.nodes[peer].get_deterministic_priv_key()[0])
                        block_time += 10 * 60
                    # Must sync before next peer starts generating blocks
                    sync_blocks(self.nodes)

            # Shut them down, and clean up cache directories:
            self.stop_nodes()
            self.nodes = []
            self.disable_mocktime()

            def cache_path(n, *paths):
                return os.path.join(get_datadir_path(self.options.cachedir, n), self.chain, *paths)

            for i in range(MAX_NODES):
                os.rmdir(cache_path(i, 'wallets'))  # Remove empty wallets dir
                for entry in os.listdir(cache_path(i)):
                    if entry not in ['chainstate', 'blocks']:
                        os.remove(cache_path(i, entry))

        for i in range(self.num_nodes):
            from_dir = get_datadir_path(self.options.cachedir, i)
            to_dir = get_datadir_path(self.options.tmpdir, i)
            shutil.copytree(from_dir, to_dir)
            initialize_datadir(self.options.tmpdir, i, self.chain)  # Overwrite port/rpcport in bitcoin.conf

    def _initialize_chain_clean(self):
        """Initialize empty blockchain for use by the test.

        Create an empty blockchain and num_nodes wallets.
        Useful if a test case wants complete control over initialization."""
        for i in range(self.num_nodes):
            initialize_datadir(self.options.tmpdir, i, self.chain)

    def skip_if_no_py3_zmq(self):
        """Attempt to import the zmq package and skip the test if the import fails."""
        try:
            import zmq  # noqa
        except ImportError:
            raise SkipTest("python3-zmq module not available.")

    def skip_if_no_bitcoind_zmq(self):
        """Skip the running test if bitcoind has not been compiled with zmq support."""
        if not self.is_zmq_compiled():
            raise SkipTest("bitcoind has not been built with zmq enabled.")

    def skip_if_no_wallet(self):
        """Skip the running test if wallet has not been compiled."""
        if not self.is_wallet_compiled():
            raise SkipTest("wallet has not been compiled.")

    def skip_if_no_cli(self):
        """Skip the running test if bitcoin-cli has not been compiled."""
        if not self.is_cli_compiled():
            raise SkipTest("bitcoin-cli has not been compiled.")

    def is_cli_compiled(self):
        """Checks whether bitcoin-cli was compiled."""
        config = configparser.ConfigParser()
        config.read_file(open(self.options.configfile))

        return config["components"].getboolean("ENABLE_UTILS")

    def is_wallet_compiled(self):
        """Checks whether the wallet module was compiled."""
        config = configparser.ConfigParser()
        config.read_file(open(self.options.configfile))

        return config["components"].getboolean("ENABLE_WALLET")

    def is_zmq_compiled(self):
        """Checks whether the zmq module was compiled."""
        config = configparser.ConfigParser()
        config.read_file(open(self.options.configfile))

        return config["components"].getboolean("ENABLE_ZMQ")<|MERGE_RESOLUTION|>--- conflicted
+++ resolved
@@ -445,13 +445,8 @@
 
             # Create cache directories, run bitcoinds:
             for i in range(MAX_NODES):
-<<<<<<< HEAD
                 datadir = initialize_datadir(self.options.cachedir, i, self.chain)
-                args = [self.options.bitcoind, "-datadir=" + datadir]
-=======
-                datadir = initialize_datadir(self.options.cachedir, i)
                 args = [self.options.bitcoind, "-datadir=" + datadir, '-disablewallet']
->>>>>>> 3832c25f
                 if i > 0:
                     args.append("-connect=127.0.0.1:" + str(p2p_port(0)))
                 self.nodes.append(TestNode(i, get_datadir_path(self.options.cachedir, i), self.chain, extra_conf=["bind=127.0.0.1"], extra_args=[], rpchost=None, timewait=self.rpc_timewait, bitcoind=self.options.bitcoind, bitcoin_cli=self.options.bitcoincli, mocktime=self.mocktime, coverage_dir=None))
