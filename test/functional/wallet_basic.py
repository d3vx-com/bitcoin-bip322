#!/usr/bin/env python3
# Copyright (c) 2014-2019 The Bitcoin Core developers
# Distributed under the MIT software license, see the accompanying
# file COPYING or http://www.opensource.org/licenses/mit-license.php.
"""Test the wallet."""
from decimal import Decimal
import time

from test_framework.test_framework import BitcoinTestFramework
from test_framework.util import (
    assert_array_result,
    assert_equal,
    assert_fee_amount,
    assert_greater_than,
    assert_raises_rpc_error,
    connect_nodes_bi,
    sync_blocks,
    sync_mempools,
    wait_until,
)


class WalletTest(BitcoinTestFramework):
    def set_test_params(self):
        self.num_nodes = 4
        self.setup_clean_chain = True

    def skip_test_if_missing_module(self):
        self.skip_if_no_wallet()

    def setup_network(self):
        self.setup_nodes()
        # Only need nodes 0-2 running at start of test
        self.stop_node(3)
        connect_nodes_bi(self.nodes, 0, 1)
        connect_nodes_bi(self.nodes, 1, 2)
        connect_nodes_bi(self.nodes, 0, 2)
        self.sync_all([self.nodes[0:3]])

    def check_fee_amount(self, curr_balance, balance_with_fee, fee_per_byte, tx_size):
        """Return curr_balance after asserting the fee was in range"""
        fee = balance_with_fee - curr_balance
        assert_fee_amount(fee, tx_size, fee_per_byte * 1000)
        return curr_balance

    def get_vsize(self, txn):
        return self.nodes[0].decoderawtransaction(txn)['vsize']

    def run_test(self):
        # Check that there's no UTXO on none of the nodes
        assert_equal(len(self.nodes[0].listunspent()), 0)
        assert_equal(len(self.nodes[1].listunspent()), 0)
        assert_equal(len(self.nodes[2].listunspent()), 0)

        self.log.info("Mining blocks...")

        self.nodes[0].generate(1)

        walletinfo = self.nodes[0].getwalletinfo()
        assert_equal(walletinfo['immature_balance']['bitcoin'], 50)
        assert_equal(walletinfo['balance']['bitcoin'], 0)

        self.sync_all([self.nodes[0:3]])
        self.nodes[1].generate(101)
        self.sync_all([self.nodes[0:3]])

        assert_equal(self.nodes[0].getbalance()['bitcoin'], 50)
        assert_equal(self.nodes[1].getbalance()['bitcoin'], 50)
        assert_equal(self.nodes[2].getbalance()['bitcoin'], 0)

<<<<<<< HEAD
        # Check getbalance with different arguments
        assert_equal(self.nodes[0].getbalance("*")['bitcoin'], 50)
        assert_equal(self.nodes[0].getbalance("*", 1)['bitcoin'], 50)
        assert_equal(self.nodes[0].getbalance("*", 1, True)['bitcoin'], 50)
        assert_equal(self.nodes[0].getbalance(minconf=1)['bitcoin'], 50)

        # first argument of getbalance must be excluded or set to "*"
        assert_raises_rpc_error(-32, "dummy first argument must be excluded or set to \"*\"", self.nodes[0].getbalance, "")

=======
>>>>>>> 519b0bc5
        # Check that only first and second nodes have UTXOs
        utxos = self.nodes[0].listunspent()
        assert_equal(len(utxos), 1)
        assert_equal(len(self.nodes[1].listunspent()), 1)
        assert_equal(len(self.nodes[2].listunspent()), 0)

        self.log.info("test gettxout")
        confirmed_txid, confirmed_index = utxos[0]["txid"], utxos[0]["vout"]
        # First, outputs that are unspent both in the chain and in the
        # mempool should appear with or without include_mempool
        txout = self.nodes[0].gettxout(txid=confirmed_txid, n=confirmed_index, include_mempool=False)
        assert_equal(txout['value'], 50)
        txout = self.nodes[0].gettxout(txid=confirmed_txid, n=confirmed_index, include_mempool=True)
        assert_equal(txout['value'], 50)

        # Send 21 BTC from 0 to 2 using sendtoaddress call.
        # Locked memory should increase to sign transactions
        self.log.info("test getmemoryinfo")
        memory_before = self.nodes[0].getmemoryinfo()
        self.nodes[0].sendtoaddress(self.nodes[2].getnewaddress(), 11)
        mempool_txid = self.nodes[0].sendtoaddress(self.nodes[2].getnewaddress(), 10)
        memory_after = self.nodes[0].getmemoryinfo()
        assert_greater_than(memory_after['locked']['used'], memory_before['locked']['used'])

        self.log.info("test gettxout (second part)")
        # utxo spent in mempool should be visible if you exclude mempool
        # but invisible if you include mempool
        txout = self.nodes[0].gettxout(confirmed_txid, confirmed_index, False)
        assert_equal(txout['value'], 50)
        txout = self.nodes[0].gettxout(confirmed_txid, confirmed_index, True)
        assert txout is None
        # new utxo from mempool should be invisible if you exclude mempool
        # but visible if you include mempool
        txout = self.nodes[0].gettxout(mempool_txid, 0, False)
        assert txout is None
        txout1 = self.nodes[0].gettxout(mempool_txid, 0, True)
        txout2 = self.nodes[0].gettxout(mempool_txid, 1, True)
        # note the mempool tx will have randomly assigned indices
        # but 10 will go to node2 and the rest will go to node0
        balance = self.nodes[0].getbalance()['bitcoin']
        assert_equal(set([txout1['value'], txout2['value']]), set([10, balance]))
        walletinfo = self.nodes[0].getwalletinfo()
        assert_equal(walletinfo['immature_balance']['bitcoin'], 0)

        # Have node0 mine a block, thus it will collect its own fee.
        self.nodes[0].generate(1)
        self.sync_all([self.nodes[0:3]])

        # Exercise locking of unspent outputs
        unspent_0 = self.nodes[2].listunspent()[0]
        unspent_0 = {"txid": unspent_0["txid"], "vout": unspent_0["vout"]}
        assert_raises_rpc_error(-8, "Invalid parameter, expected locked output", self.nodes[2].lockunspent, True, [unspent_0])
        self.nodes[2].lockunspent(False, [unspent_0])
        assert_raises_rpc_error(-8, "Invalid parameter, output already locked", self.nodes[2].lockunspent, False, [unspent_0])
        assert_raises_rpc_error(-4, "Insufficient funds", self.nodes[2].sendtoaddress, self.nodes[2].getnewaddress(), 20)
        assert_equal([unspent_0], self.nodes[2].listlockunspent())
        self.nodes[2].lockunspent(True, [unspent_0])
        assert_equal(len(self.nodes[2].listlockunspent()), 0)
        assert_raises_rpc_error(-8, "txid must be of length 64 (not 34, for '0000000000000000000000000000000000')",
                                self.nodes[2].lockunspent, False,
                                [{"txid": "0000000000000000000000000000000000", "vout": 0}])
        assert_raises_rpc_error(-8, "txid must be hexadecimal string (not 'ZZZ0000000000000000000000000000000000000000000000000000000000000')",
                                self.nodes[2].lockunspent, False,
                                [{"txid": "ZZZ0000000000000000000000000000000000000000000000000000000000000", "vout": 0}])
        assert_raises_rpc_error(-8, "Invalid parameter, unknown transaction",
                                self.nodes[2].lockunspent, False,
                                [{"txid": "0000000000000000000000000000000000000000000000000000000000000000", "vout": 0}])
        assert_raises_rpc_error(-8, "Invalid parameter, vout index out of bounds",
                                self.nodes[2].lockunspent, False,
                                [{"txid": unspent_0["txid"], "vout": 999}])

        # An output should be unlocked when spent
        unspent_0 = self.nodes[1].listunspent()[0]
        self.nodes[1].lockunspent(False, [unspent_0])
        tx = self.nodes[1].createrawtransaction([unspent_0], { self.nodes[1].getnewaddress() : 1 })
        tx = self.nodes[1].fundrawtransaction(tx)['hex']
        tx = self.nodes[1].signrawtransactionwithwallet(tx)["hex"]
        self.nodes[1].sendrawtransaction(tx)
        assert_equal(len(self.nodes[1].listlockunspent()), 0)

        # Have node1 generate 100 blocks (so node0 can recover the fee)
        self.nodes[1].generate(100)
        self.sync_all([self.nodes[0:3]])

        # node0 should end up with 100 btc in block rewards plus fees, but
        # minus the 21 plus fees sent to node2
        assert_equal(self.nodes[0].getbalance()['bitcoin'], 100 - 21)
        assert_equal(self.nodes[2].getbalance()['bitcoin'], 21)

        # Node0 should have two unspent outputs.
        # Create a couple of transactions to send them to node2, submit them through
        # node1, and make sure both node0 and node2 pick them up properly:
        node0utxos = self.nodes[0].listunspent(1)
        assert_equal(len(node0utxos), 2)

        # create both transactions
        txns_to_send = []
        for utxo in node0utxos:
            inputs = []
            outputs = {}
            inputs.append({"txid": utxo["txid"], "vout": utxo["vout"]})
            outputs[self.nodes[2].getnewaddress()] = utxo["amount"] - 3
            outputs["fee"] = 3
            raw_tx = self.nodes[0].createrawtransaction(inputs, outputs)
            txns_to_send.append(self.nodes[0].signrawtransactionwithwallet(raw_tx))

        # Have node 1 (miner) send the transactions
        self.nodes[1].sendrawtransaction(txns_to_send[0]["hex"], True)
        self.nodes[1].sendrawtransaction(txns_to_send[1]["hex"], True)

        # Have node1 mine a block to confirm transactions:
        self.nodes[1].generate(1)
        self.sync_all([self.nodes[0:3]])

        assert_equal(self.nodes[0].getbalance()['bitcoin'], 0)
        assert_equal(self.nodes[2].getbalance()['bitcoin'], 94)

        # Verify that a spent output cannot be locked anymore
        spent_0 = {"txid": node0utxos[0]["txid"], "vout": node0utxos[0]["vout"]}
        assert_raises_rpc_error(-8, "Invalid parameter, expected unspent output", self.nodes[0].lockunspent, False, [spent_0])

        # Send 10 BTC normal
        address = self.nodes[0].getnewaddress("test")
        fee_per_byte = Decimal('0.001') / 1000
        self.nodes[2].settxfee(fee_per_byte * 1000)
        txid = self.nodes[2].sendtoaddress(address, 10, "", "", False)
        self.nodes[2].generate(1)
        self.sync_all([self.nodes[0:3]])
<<<<<<< HEAD
        node_2_bal = self.check_fee_amount(self.nodes[2].getbalance()['bitcoin'], Decimal('84'), fee_per_byte, self.get_vsize(self.nodes[2].getrawtransaction(txid)))
        assert_equal(self.nodes[0].getbalance()['bitcoin'], Decimal('10'))
=======
        node_2_bal = self.check_fee_amount(self.nodes[2].getbalance(), Decimal('84'), fee_per_byte, self.get_vsize(self.nodes[2].gettransaction(txid)['hex']))
        assert_equal(self.nodes[0].getbalance(), Decimal('10'))
>>>>>>> 519b0bc5

        # Send 10 BTC with subtract fee from amount
        txid = self.nodes[2].sendtoaddress(address, 10, "", "", True)
        self.nodes[2].generate(1)
        self.sync_all([self.nodes[0:3]])
        node_2_bal -= Decimal('10')
<<<<<<< HEAD
        assert_equal(self.nodes[2].getbalance()['bitcoin'], node_2_bal)
        node_0_bal = self.check_fee_amount(self.nodes[0].getbalance()['bitcoin'], Decimal('20'), fee_per_byte, self.get_vsize(self.nodes[2].getrawtransaction(txid)))
=======
        assert_equal(self.nodes[2].getbalance(), node_2_bal)
        node_0_bal = self.check_fee_amount(self.nodes[0].getbalance(), Decimal('20'), fee_per_byte, self.get_vsize(self.nodes[2].gettransaction(txid)['hex']))
>>>>>>> 519b0bc5

        # Sendmany 10 BTC
        txid = self.nodes[2].sendmany('', {address: 10}, 0, "", [])
        self.nodes[2].generate(1)
        self.sync_all([self.nodes[0:3]])
        node_0_bal += Decimal('10')
<<<<<<< HEAD
        node_2_bal = self.check_fee_amount(self.nodes[2].getbalance()['bitcoin'], node_2_bal - Decimal('10'), fee_per_byte, self.get_vsize(self.nodes[2].getrawtransaction(txid)))
        assert_equal(self.nodes[0].getbalance()['bitcoin'], node_0_bal)
=======
        node_2_bal = self.check_fee_amount(self.nodes[2].getbalance(), node_2_bal - Decimal('10'), fee_per_byte, self.get_vsize(self.nodes[2].gettransaction(txid)['hex']))
        assert_equal(self.nodes[0].getbalance(), node_0_bal)
>>>>>>> 519b0bc5

        # Sendmany 10 BTC with subtract fee from amount
        txid = self.nodes[2].sendmany('', {address: 10}, 0, "", [address])
        self.nodes[2].generate(1)
        self.sync_all([self.nodes[0:3]])
        node_2_bal -= Decimal('10')
<<<<<<< HEAD
        assert_equal(self.nodes[2].getbalance()['bitcoin'], node_2_bal)
        node_0_bal = self.check_fee_amount(self.nodes[0].getbalance()['bitcoin'], node_0_bal + Decimal('10'), fee_per_byte, self.get_vsize(self.nodes[2].getrawtransaction(txid)))
=======
        assert_equal(self.nodes[2].getbalance(), node_2_bal)
        node_0_bal = self.check_fee_amount(self.nodes[0].getbalance(), node_0_bal + Decimal('10'), fee_per_byte, self.get_vsize(self.nodes[2].gettransaction(txid)['hex']))
>>>>>>> 519b0bc5

        # Test ResendWalletTransactions:
        # Create a couple of transactions, then start up a fourth
        # node (nodes[3]) and ask nodes[0] to rebroadcast.
        # EXPECT: nodes[3] should have those transactions in its mempool.
        txid1 = self.nodes[0].sendtoaddress(self.nodes[1].getnewaddress(), 1)
        txid2 = self.nodes[1].sendtoaddress(self.nodes[0].getnewaddress(), 1)
        sync_mempools(self.nodes[0:2])

        self.start_node(3)
        connect_nodes_bi(self.nodes, 0, 3)
        sync_blocks(self.nodes)

        relayed = self.nodes[0].resendwallettransactions()
        assert_equal(set(relayed), {txid1, txid2})
        sync_mempools(self.nodes)

<<<<<<< HEAD
        assert(txid1 in self.nodes[3].getrawmempool())

        # Exercise balance rpcs
        assert_equal(self.nodes[0].getwalletinfo()["unconfirmed_balance"]['bitcoin'], 1)
        assert_equal(self.nodes[0].getunconfirmedbalance()['bitcoin'], 1)
=======
        assert txid1 in self.nodes[3].getrawmempool()
>>>>>>> 519b0bc5

        # check if we can list zero value tx as available coins
        # 1. create raw_tx
        # 2. hex-changed one output to 0.0
        # 3. sign and send
        # 4. check if recipient (node0) can list the zero value tx
        usp = self.nodes[1].listunspent(query_options={'minimumAmount': '49.998'})[0]
        inputs = [{"txid": usp['txid'], "vout": usp['vout']}]
        outputs = {self.nodes[1].getnewaddress(): 49.998, self.nodes[0].getnewaddress(): 11.11}

        raw_tx = self.nodes[1].createrawtransaction(inputs, outputs).replace("c0833842", "00000000")  # replace 11.11 with 0.0 (int32)
        signed_raw_tx = self.nodes[1].signrawtransactionwithwallet(raw_tx)
        decoded_raw_tx = self.nodes[1].decoderawtransaction(signed_raw_tx['hex'])
        zero_value_txid = decoded_raw_tx['txid']
        # ELEMENTS: this test doesn't make sense
        #self.nodes[1].sendrawtransaction(signed_raw_tx['hex'])

        self.sync_all()
        self.nodes[1].generate(1)  # mine a block
        self.sync_all()

        unspent_txs = self.nodes[0].listunspent()  # zero value tx must be in listunspents output
        #found = False
        for uTx in unspent_txs:
            if uTx['txid'] == zero_value_txid:
                #found = True
                assert_equal(uTx['amount'], Decimal('0'))
<<<<<<< HEAD
        # ELEMENTS: this test doesn't make sense
        #assert(found)
=======
        assert found
>>>>>>> 519b0bc5

        # do some -walletbroadcast tests
        self.stop_nodes()
        self.start_node(0, ["-walletbroadcast=0"])
        self.start_node(1, ["-walletbroadcast=0"])
        self.start_node(2, ["-walletbroadcast=0"])
        connect_nodes_bi(self.nodes, 0, 1)
        connect_nodes_bi(self.nodes, 1, 2)
        connect_nodes_bi(self.nodes, 0, 2)
        self.sync_all([self.nodes[0:3]])

        txid_not_broadcast = self.nodes[0].sendtoaddress(self.nodes[2].getnewaddress(), 2)
        tx_obj_not_broadcast = self.nodes[0].gettransaction(txid_not_broadcast)
        self.nodes[1].generate(1)  # mine a block, tx should not be in there
        self.sync_all([self.nodes[0:3]])
        assert_equal(self.nodes[2].getbalance()['bitcoin'], node_2_bal)  # should not be changed because tx was not broadcasted

        # now broadcast from another node, mine a block, sync, and check the balance
        self.nodes[1].sendrawtransaction(tx_obj_not_broadcast['hex'])
        self.nodes[1].generate(1)
        self.sync_all([self.nodes[0:3]])
        node_2_bal += 2
        tx_obj_not_broadcast = self.nodes[0].gettransaction(txid_not_broadcast)
        assert_equal(self.nodes[2].getbalance()['bitcoin'], node_2_bal)

        # create another tx
        self.nodes[0].sendtoaddress(self.nodes[2].getnewaddress(), 2)

        # restart the nodes with -walletbroadcast=1
        self.stop_nodes()
        self.start_node(0)
        self.start_node(1)
        self.start_node(2)
        connect_nodes_bi(self.nodes, 0, 1)
        connect_nodes_bi(self.nodes, 1, 2)
        connect_nodes_bi(self.nodes, 0, 2)
        sync_blocks(self.nodes[0:3])

        self.nodes[0].generate(1)
        sync_blocks(self.nodes[0:3])
        node_2_bal += 2

        # tx should be added to balance because after restarting the nodes tx should be broadcast
        assert_equal(self.nodes[2].getbalance()['bitcoin'], node_2_bal)

        # send a tx with value in a string (PR#6380 +)
        txid = self.nodes[0].sendtoaddress(self.nodes[2].getnewaddress(), "2")
        tx_obj = self.nodes[0].gettransaction(txid)
        assert_equal(tx_obj['amount']['bitcoin'], Decimal('-2'))

        txid = self.nodes[0].sendtoaddress(self.nodes[2].getnewaddress(), "0.0001")
        tx_obj = self.nodes[0].gettransaction(txid)
        assert_equal(tx_obj['amount']['bitcoin'], Decimal('-0.0001'))

        # check if JSON parser can handle scientific notation in strings
        txid = self.nodes[0].sendtoaddress(self.nodes[2].getnewaddress(), "1e-4")
        tx_obj = self.nodes[0].gettransaction(txid)
        assert_equal(tx_obj['amount']['bitcoin'], Decimal('-0.0001'))

        # General checks for errors from incorrect inputs
        # This will raise an exception because the amount type is wrong
        assert_raises_rpc_error(-3, "Invalid amount", self.nodes[0].sendtoaddress, self.nodes[2].getnewaddress(), "1f-4")

        # This will raise an exception since generate does not accept a string
        assert_raises_rpc_error(-1, "not an integer", self.nodes[0].generate, "2")

        # This will raise an exception for the invalid private key format
        assert_raises_rpc_error(-5, "Invalid private key encoding", self.nodes[0].importprivkey, "invalid")

        # This will raise an exception for importing an address with the PS2H flag
        temp_address = self.nodes[1].getnewaddress()
        assert_raises_rpc_error(-5, "Cannot use the p2sh flag with an address - use a script instead", self.nodes[0].importaddress, temp_address, "label", False, True)

        # This will raise an exception for attempting to dump the private key of an address you do not own
        assert_raises_rpc_error(-3, "Address does not refer to a key", self.nodes[0].dumpprivkey, temp_address)

        # This will raise an exception for attempting to get the private key of an invalid Bitcoin address
        assert_raises_rpc_error(-5, "Invalid Bitcoin address", self.nodes[0].dumpprivkey, "invalid")

        # This will raise an exception for attempting to set a label for an invalid Bitcoin address
        assert_raises_rpc_error(-5, "Invalid Bitcoin address", self.nodes[0].setlabel, "invalid address", "label")

        # This will raise an exception for importing an invalid address
        assert_raises_rpc_error(-5, "Invalid Bitcoin address or script", self.nodes[0].importaddress, "invalid")

        # This will raise an exception for attempting to import a pubkey that isn't in hex
        assert_raises_rpc_error(-5, "Pubkey must be a hex string", self.nodes[0].importpubkey, "not hex")

        # This will raise an exception for importing an invalid pubkey
        assert_raises_rpc_error(-5, "Pubkey is not a valid public key", self.nodes[0].importpubkey, "5361746f736869204e616b616d6f746f")

        # Import address and private key to check correct behavior of spendable unspents
        # 1. Send some coins to generate new UTXO
        address_to_import = self.nodes[2].getaddressinfo(self.nodes[2].getnewaddress())["confidential"]
        txid = self.nodes[0].sendtoaddress(address_to_import, 1)
        self.nodes[0].generate(1)
        self.sync_all([self.nodes[0:3]])

        # 2. Import address from node2 to node1
        self.nodes[1].importaddress(address_to_import)

        # 3. Validate that the imported address is watch-only on node1
<<<<<<< HEAD
        # ELEMENTS: not watching without blinding key, watchonly with blinding key
        assert(not self.nodes[1].getaddressinfo(address_to_import)["iswatchonly"])
        self.nodes[1].importblindingkey(address_to_import, self.nodes[2].dumpblindingkey(address_to_import))
        assert(self.nodes[1].getaddressinfo(address_to_import)["iswatchonly"])
=======
        assert self.nodes[1].getaddressinfo(address_to_import)["iswatchonly"]
>>>>>>> 519b0bc5

        # 4. Check that the unspents after import are not spendable
        assert_array_result(self.nodes[1].listunspent(),
                            {"address": self.nodes[1].getaddressinfo(address_to_import)["unconfidential"]},
                            {"spendable": False})

        # 5. Import private key of the previously imported address on node1
        priv_key = self.nodes[2].dumpprivkey(address_to_import)
        self.nodes[1].importprivkey(priv_key)

        # 6. Check that the unspents are now spendable on node1
        assert_array_result(self.nodes[1].listunspent(),
                            {"address": self.nodes[1].getaddressinfo(address_to_import)["unconfidential"]},
                            {"spendable": True})

        # Mine a block from node0 to an address from node1
        coinbase_addr = self.nodes[1].getnewaddress()
        block_hash = self.nodes[0].generatetoaddress(1, coinbase_addr)[0]
        coinbase_txid = self.nodes[0].getblock(block_hash)['tx'][0]
        self.sync_all([self.nodes[0:3]])

        # Check that the txid and balance is found by node1
        self.nodes[1].gettransaction(coinbase_txid)

        # check if wallet or blockchain maintenance changes the balance
        self.sync_all([self.nodes[0:3]])
        blocks = self.nodes[0].generate(2)
        self.sync_all([self.nodes[0:3]])
        balance_nodes = [self.nodes[i].getbalance()['bitcoin'] for i in range(3)]
        block_count = self.nodes[0].getblockcount()

        # Check modes:
        #   - True: unicode escaped as \u....
        #   - False: unicode directly as UTF-8
        for mode in [True, False]:
            self.nodes[0].rpc.ensure_ascii = mode
            # unicode check: Basic Multilingual Plane, Supplementary Plane respectively
            for label in [u'рыба', u'𝅘𝅥𝅯']:
                addr = self.nodes[0].getnewaddress()
                self.nodes[0].setlabel(addr, label)
                assert_equal(self.nodes[0].getaddressinfo(addr)['label'], label)
                assert label in self.nodes[0].listlabels()
        self.nodes[0].rpc.ensure_ascii = True  # restore to default

        # maintenance tests
        maintenance = [
            '-rescan',
            '-reindex',
            '-zapwallettxes=1',
            '-zapwallettxes=2',
            # disabled until issue is fixed: https://github.com/bitcoin/bitcoin/issues/7463
            # '-salvagewallet',
        ]
        chainlimit = 6
        for m in maintenance:
            self.log.info("check " + m)
            self.stop_nodes()
            # set lower ancestor limit for later
            self.start_node(0, [m, "-limitancestorcount=" + str(chainlimit)])
            self.start_node(1, [m, "-limitancestorcount=" + str(chainlimit)])
            self.start_node(2, [m, "-limitancestorcount=" + str(chainlimit)])
            if m == '-reindex':
                # reindex will leave rpc warm up "early"; Wait for it to finish
                wait_until(lambda: [block_count] * 3 == [self.nodes[i].getblockcount() for i in range(3)])
            assert_equal(balance_nodes, [self.nodes[i].getbalance()['bitcoin'] for i in range(3)])

        # Exercise listsinceblock with the last two blocks
        coinbase_tx_1 = self.nodes[0].listsinceblock(blocks[0])
        assert_equal(coinbase_tx_1["lastblock"], blocks[1])
        assert_equal(len(coinbase_tx_1["transactions"]), 1)
        assert_equal(coinbase_tx_1["transactions"][0]["blockhash"], blocks[1])
        assert_equal(len(self.nodes[0].listsinceblock(blocks[1])["transactions"]), 0)

        # ==Check that wallet prefers to use coins that don't exceed mempool limits =====

        # Get all non-zero utxos together
        chain_addrs = [self.nodes[0].getnewaddress(), self.nodes[0].getnewaddress()]
        singletxid = self.nodes[0].sendtoaddress(chain_addrs[0], self.nodes[0].getbalance()['bitcoin'], "", "", True)
        self.nodes[0].generate(1)
        node0_balance = self.nodes[0].getbalance()['bitcoin']
        # Split into two chains
        rawtx = self.nodes[0].createrawtransaction([{"txid": singletxid, "vout": 0}], {chain_addrs[0]: node0_balance / 2 - Decimal('0.01'), chain_addrs[1]: node0_balance / 2 - Decimal('0.01'), "fee": Decimal('0.02')})
        signedtx = self.nodes[0].signrawtransactionwithwallet(rawtx)
        singletxid = self.nodes[0].sendrawtransaction(signedtx["hex"])
        self.nodes[0].generate(1)

        # Make a long chain of unconfirmed payments without hitting mempool limit
        # Each tx we make leaves only one output of change on a chain 1 longer
        # Since the amount to send is always much less than the outputs, we only ever need one output
        # So we should be able to generate exactly chainlimit txs for each original output
        sending_addr = self.nodes[1].getnewaddress()
        txid_list = []
        for i in range(chainlimit * 2):
            txid_list.append(self.nodes[0].sendtoaddress(sending_addr, Decimal('0.0001')))
        assert_equal(self.nodes[0].getmempoolinfo()['size'], chainlimit * 2)
        assert_equal(len(txid_list), chainlimit * 2)

        # Without walletrejectlongchains, we will still generate a txid
        # The tx will be stored in the wallet but not accepted to the mempool
        extra_txid = self.nodes[0].sendtoaddress(sending_addr, Decimal('0.0001'))
        assert extra_txid not in self.nodes[0].getrawmempool()
        assert extra_txid in [tx["txid"] for tx in self.nodes[0].listtransactions()]
        self.nodes[0].abandontransaction(extra_txid)
        total_txs = len(self.nodes[0].listtransactions("*", 99999))

        # Try with walletrejectlongchains
        # Double chain limit but require combining inputs, so we pass SelectCoinsMinConf
        self.stop_node(0)
        self.start_node(0, extra_args=["-walletrejectlongchains", "-limitancestorcount=" + str(2 * chainlimit)])

        # wait for loadmempool
        timeout = 10
        while (timeout > 0 and len(self.nodes[0].getrawmempool()) < chainlimit * 2):
            time.sleep(0.5)
            timeout -= 0.5
        assert_equal(len(self.nodes[0].getrawmempool()), chainlimit * 2)

        node0_balance = self.nodes[0].getbalance()['bitcoin']
        # With walletrejectlongchains we will not create the tx and store it in our wallet.
        assert_raises_rpc_error(-4, "Transaction has too long of a mempool chain", self.nodes[0].sendtoaddress, sending_addr, node0_balance - Decimal('0.01'))

        # Verify nothing new in wallet
        assert_equal(total_txs, len(self.nodes[0].listtransactions("*", 99999)))

        # Test getaddressinfo on external address. Note that these addresses are taken from disablewallet.py
        assert_raises_rpc_error(-5, "Invalid address", self.nodes[0].getaddressinfo, "3J98t1WpEZ73CNmQviecrnyiWrnqRhWNLy")
        address_info = self.nodes[0].getaddressinfo("CTEuA2rzWUDTGt6jFwmAtGtWWqtRgP7NwY4qbGGyht8QpgLvpQmbRHtzeF1yTV1rmJ9GiHhJoqnrbUYT")
        assert_equal(address_info['address'], "CTEuA2rzWUDTGt6jFwmAtGtWWqtRgP7NwY4qbGGyht8QpgLvpQmbRHtzeF1yTV1rmJ9GiHhJoqnrbUYT")
        assert_equal(address_info["scriptPubKey"], "76a914dc389a2145ec3cd4fe37bd6a11653456168cfa2c88ac")
        assert_equal(address_info["unconfidential"], "2duWArW67wndmA6p39zcfUBGY1Sj3W1d3Y7")
        assert_equal(address_info["confidential_key"], "035dc1faefe93fc64f3cb65f7caefe3897f2cc98a6f67e8aec2763f8ae2c9299e3")
        assert not address_info["ismine"]
        assert not address_info["iswatchonly"]
        assert not address_info["isscript"]
        assert not address_info["ischange"]

        # Test getaddressinfo 'ischange' field on change address.
        self.nodes[0].generate(1)
        destination = self.nodes[1].getnewaddress()
        txid = self.nodes[0].sendtoaddress(destination, 0.123)
<<<<<<< HEAD
        tx = self.nodes[0].decoderawtransaction(self.nodes[0].getrawtransaction(txid))
        output_addresses = [vout['scriptPubKey']['addresses'][0] for vout in tx["vout"] if vout["scriptPubKey"]["type"] != "fee"]
=======
        tx = self.nodes[0].decoderawtransaction(self.nodes[0].gettransaction(txid)['hex'])
        output_addresses = [vout['scriptPubKey']['addresses'][0] for vout in tx["vout"]]
>>>>>>> 519b0bc5
        assert len(output_addresses) > 1
        for address in output_addresses:
            ischange = self.nodes[0].getaddressinfo(address)['ischange']
            assert_equal(ischange, address != destination)
            if ischange:
                change = address
        self.nodes[0].setlabel(change, 'foobar')
        assert_equal(self.nodes[0].getaddressinfo(change)['ischange'], False)


if __name__ == '__main__':
    WalletTest().main()<|MERGE_RESOLUTION|>--- conflicted
+++ resolved
@@ -68,18 +68,6 @@
         assert_equal(self.nodes[1].getbalance()['bitcoin'], 50)
         assert_equal(self.nodes[2].getbalance()['bitcoin'], 0)
 
-<<<<<<< HEAD
-        # Check getbalance with different arguments
-        assert_equal(self.nodes[0].getbalance("*")['bitcoin'], 50)
-        assert_equal(self.nodes[0].getbalance("*", 1)['bitcoin'], 50)
-        assert_equal(self.nodes[0].getbalance("*", 1, True)['bitcoin'], 50)
-        assert_equal(self.nodes[0].getbalance(minconf=1)['bitcoin'], 50)
-
-        # first argument of getbalance must be excluded or set to "*"
-        assert_raises_rpc_error(-32, "dummy first argument must be excluded or set to \"*\"", self.nodes[0].getbalance, "")
-
-=======
->>>>>>> 519b0bc5
         # Check that only first and second nodes have UTXOs
         utxos = self.nodes[0].listunspent()
         assert_equal(len(utxos), 1)
@@ -208,52 +196,32 @@
         txid = self.nodes[2].sendtoaddress(address, 10, "", "", False)
         self.nodes[2].generate(1)
         self.sync_all([self.nodes[0:3]])
-<<<<<<< HEAD
-        node_2_bal = self.check_fee_amount(self.nodes[2].getbalance()['bitcoin'], Decimal('84'), fee_per_byte, self.get_vsize(self.nodes[2].getrawtransaction(txid)))
+        node_2_bal = self.check_fee_amount(self.nodes[2].getbalance()['bitcoin'], Decimal('84'), fee_per_byte, self.get_vsize(self.nodes[2].gettransaction(txid)['hex']))
         assert_equal(self.nodes[0].getbalance()['bitcoin'], Decimal('10'))
-=======
-        node_2_bal = self.check_fee_amount(self.nodes[2].getbalance(), Decimal('84'), fee_per_byte, self.get_vsize(self.nodes[2].gettransaction(txid)['hex']))
-        assert_equal(self.nodes[0].getbalance(), Decimal('10'))
->>>>>>> 519b0bc5
 
         # Send 10 BTC with subtract fee from amount
         txid = self.nodes[2].sendtoaddress(address, 10, "", "", True)
         self.nodes[2].generate(1)
         self.sync_all([self.nodes[0:3]])
         node_2_bal -= Decimal('10')
-<<<<<<< HEAD
         assert_equal(self.nodes[2].getbalance()['bitcoin'], node_2_bal)
-        node_0_bal = self.check_fee_amount(self.nodes[0].getbalance()['bitcoin'], Decimal('20'), fee_per_byte, self.get_vsize(self.nodes[2].getrawtransaction(txid)))
-=======
-        assert_equal(self.nodes[2].getbalance(), node_2_bal)
-        node_0_bal = self.check_fee_amount(self.nodes[0].getbalance(), Decimal('20'), fee_per_byte, self.get_vsize(self.nodes[2].gettransaction(txid)['hex']))
->>>>>>> 519b0bc5
+        node_0_bal = self.check_fee_amount(self.nodes[0].getbalance()['bitcoin'], Decimal('20'), fee_per_byte, self.get_vsize(self.nodes[2].gettransaction(txid)['hex']))
 
         # Sendmany 10 BTC
         txid = self.nodes[2].sendmany('', {address: 10}, 0, "", [])
         self.nodes[2].generate(1)
         self.sync_all([self.nodes[0:3]])
         node_0_bal += Decimal('10')
-<<<<<<< HEAD
-        node_2_bal = self.check_fee_amount(self.nodes[2].getbalance()['bitcoin'], node_2_bal - Decimal('10'), fee_per_byte, self.get_vsize(self.nodes[2].getrawtransaction(txid)))
+        node_2_bal = self.check_fee_amount(self.nodes[2].getbalance()['bitcoin'], node_2_bal - Decimal('10'), fee_per_byte, self.get_vsize(self.nodes[2].gettransaction(txid)['hex']))
         assert_equal(self.nodes[0].getbalance()['bitcoin'], node_0_bal)
-=======
-        node_2_bal = self.check_fee_amount(self.nodes[2].getbalance(), node_2_bal - Decimal('10'), fee_per_byte, self.get_vsize(self.nodes[2].gettransaction(txid)['hex']))
-        assert_equal(self.nodes[0].getbalance(), node_0_bal)
->>>>>>> 519b0bc5
 
         # Sendmany 10 BTC with subtract fee from amount
         txid = self.nodes[2].sendmany('', {address: 10}, 0, "", [address])
         self.nodes[2].generate(1)
         self.sync_all([self.nodes[0:3]])
         node_2_bal -= Decimal('10')
-<<<<<<< HEAD
         assert_equal(self.nodes[2].getbalance()['bitcoin'], node_2_bal)
-        node_0_bal = self.check_fee_amount(self.nodes[0].getbalance()['bitcoin'], node_0_bal + Decimal('10'), fee_per_byte, self.get_vsize(self.nodes[2].getrawtransaction(txid)))
-=======
-        assert_equal(self.nodes[2].getbalance(), node_2_bal)
-        node_0_bal = self.check_fee_amount(self.nodes[0].getbalance(), node_0_bal + Decimal('10'), fee_per_byte, self.get_vsize(self.nodes[2].gettransaction(txid)['hex']))
->>>>>>> 519b0bc5
+        node_0_bal = self.check_fee_amount(self.nodes[0].getbalance()['bitcoin'], node_0_bal + Decimal('10'), fee_per_byte, self.get_vsize(self.nodes[2].gettransaction(txid)['hex']))
 
         # Test ResendWalletTransactions:
         # Create a couple of transactions, then start up a fourth
@@ -271,15 +239,7 @@
         assert_equal(set(relayed), {txid1, txid2})
         sync_mempools(self.nodes)
 
-<<<<<<< HEAD
-        assert(txid1 in self.nodes[3].getrawmempool())
-
-        # Exercise balance rpcs
-        assert_equal(self.nodes[0].getwalletinfo()["unconfirmed_balance"]['bitcoin'], 1)
-        assert_equal(self.nodes[0].getunconfirmedbalance()['bitcoin'], 1)
-=======
         assert txid1 in self.nodes[3].getrawmempool()
->>>>>>> 519b0bc5
 
         # check if we can list zero value tx as available coins
         # 1. create raw_tx
@@ -307,12 +267,8 @@
             if uTx['txid'] == zero_value_txid:
                 #found = True
                 assert_equal(uTx['amount'], Decimal('0'))
-<<<<<<< HEAD
         # ELEMENTS: this test doesn't make sense
-        #assert(found)
-=======
-        assert found
->>>>>>> 519b0bc5
+        #assert found
 
         # do some -walletbroadcast tests
         self.stop_nodes()
@@ -415,14 +371,10 @@
         self.nodes[1].importaddress(address_to_import)
 
         # 3. Validate that the imported address is watch-only on node1
-<<<<<<< HEAD
         # ELEMENTS: not watching without blinding key, watchonly with blinding key
-        assert(not self.nodes[1].getaddressinfo(address_to_import)["iswatchonly"])
+        assert not self.nodes[1].getaddressinfo(address_to_import)["iswatchonly"]
         self.nodes[1].importblindingkey(address_to_import, self.nodes[2].dumpblindingkey(address_to_import))
-        assert(self.nodes[1].getaddressinfo(address_to_import)["iswatchonly"])
-=======
         assert self.nodes[1].getaddressinfo(address_to_import)["iswatchonly"]
->>>>>>> 519b0bc5
 
         # 4. Check that the unspents after import are not spendable
         assert_array_result(self.nodes[1].listunspent(),
@@ -563,13 +515,8 @@
         self.nodes[0].generate(1)
         destination = self.nodes[1].getnewaddress()
         txid = self.nodes[0].sendtoaddress(destination, 0.123)
-<<<<<<< HEAD
-        tx = self.nodes[0].decoderawtransaction(self.nodes[0].getrawtransaction(txid))
+        tx = self.nodes[0].decoderawtransaction(self.nodes[0].gettransaction(txid)['hex'])
         output_addresses = [vout['scriptPubKey']['addresses'][0] for vout in tx["vout"] if vout["scriptPubKey"]["type"] != "fee"]
-=======
-        tx = self.nodes[0].decoderawtransaction(self.nodes[0].gettransaction(txid)['hex'])
-        output_addresses = [vout['scriptPubKey']['addresses'][0] for vout in tx["vout"]]
->>>>>>> 519b0bc5
         assert len(output_addresses) > 1
         for address in output_addresses:
             ischange = self.nodes[0].getaddressinfo(address)['ischange']
